import React, { ReactNode } from "react";

import Button, { ButtonSize } from "~/components/ui/button";
import Txt, { TxtSize } from "~/components/ui/txt";

interface TxtProps {
  children: ReactNode;
}

const Title = (props: TxtProps) => (
  <Txt className="txt-yellow mt3" size={TxtSize.MEDIUM}>
    {props.children}
  </Txt>
);

const Subtitle = (props: TxtProps) => <Txt size={TxtSize.MEDIUM}>{props.children}</Txt>;

const Paragraph = (props: TxtProps) => <Txt className="mv2">{props.children}</Txt>;

const GrayTxt = (props: TxtProps) => <span className="gray">{props.children}</span>;

interface Props {
  setShowRules?: (showRules: boolean) => void;
}

export default function Rules(props: Props) {
  const { setShowRules } = props;

  return (
    <div className="bg-main-dark flex justify-center pa4 relative tj lh-copy">
      <div className="w-75-l">
<<<<<<< HEAD
        <Button
          void
          className="absolute left-2 top-1"
          size={ButtonSize.MEDIUM}
          text="< Back"
          onClick={() => setShowRules(false)}
        />
=======
        {setShowRules && (
          <Button
            className="absolute left-2 top-1"
            size={ButtonSize.MEDIUM}
            text="<"
            onClick={() => setShowRules(false)}
          />
        )}

>>>>>>> 3bd8ca98
        <img
          alt="Hanabi cards game online"
          className="absolute top-0 right-0 mw4 ma4 o-50 dn db-l"
          src="/static/hanabi.png"
        />
        <div className="flex flex-column mb5">
          <Title>Objective</Title>
          <Paragraph>
            Hanabi is a card game created by Antoine Bauza. It's cooperative, which means that players are not against
            each other but assemble to reach a common goal. They incarn here distracted pyrotechnists who - by
            inattention - mixed their powder, wicks and rockets for a large fireworks display. The show will begin soon
            and the situation is a bit chaotic. They will need to help each other to prevent the show turning to
            disaster.
          </Paragraph>
          <Paragraph>
            The goal of the pyrotechnics team is to build 5 fireworks, one of each color (white, red, blue, yellow,
            green) by combining increasing value cards (1,2,3,4,5) of the same color.
            <br />
            With the multicolor option, you need to build a 6th firework.
          </Paragraph>
          <Title>Setup</Title>
          <Paragraph>
            The app sets up everything for you, which is handy 😉. At the beginning of a game, you will have 8 blue
            tokens - your hints - and 3 red tokens - your strike tokens.
            <br />
            The deck is composed of 50 cards, 10 of each color{" "}
            <GrayTxt>with numbers 1, 1, 1, 2, 2, 3, 3, 4, 4, 5</GrayTxt>. The multicolor option adds 5 multicolor cards{" "}
            <GrayTxt>with numbers 1, 2, 3, 4, 5</GrayTxt>.
            <br />· In a 2 or 3 player game, each player will be dealt 5 cards
            <br />· In a 4 or 5 player game, each player will be dealt 4 cards
          </Paragraph>
          <Paragraph>As you will see, players are not allowed to look at their own cards!</Paragraph>
          <Title>Playing the game</Title>
          <Paragraph>
            On each player's turn, they take one (and only one) of the three following actions. You are not allowed to
            pass.
            <br />
            1. Give information to another player.
            <br />
            2. Discard a card.
            <br />
            3. Play a card
            <br />
            Players are not allowed to give hints or suggestions on other player's turns!
          </Paragraph>
          <Subtitle>1. Give information</Subtitle>
          <Paragraph>
            When you give information, it will remove a blue token. Note: If you have no more blue tokens, you cannot
            choose to give information and must pick a different action.
            <br />
            You then give information to a fellow player about the cards in that player's hand by clicking on it. You
            can tell the player either about one (and only one) color, or one (and only one) value of card.
          </Paragraph>
          <Subtitle>2. Discard a card</Subtitle>
          <Paragraph>
            Discarding a card returns a blue token. You discard a card from your hand by tapping it. You then draw a new
            card from the deck and it will be added to your hand.
            <br />
            Note: If you have all 8 blue tokens, you cannot discard cards and must pick a different action.
            <br />
            You can consult discarded cards by clicking on the grey deck
          </Paragraph>
          <Subtitle>3. Play a card</Subtitle>
          <Paragraph>
            At your turn, to play a card, take a card from your hand and play it.
            <br />
            One of two things happens:
            <br />
            · If the card begins or adds to a firework, it will be added to that firework pile
            <br />
            · If the card does not add to a firework, it will be discarded the card and add a red strike token
            <br />
            Then you will draw a replacement card from the deck.
          </Paragraph>
          <Paragraph>
            When a player finishes a firework by playing a value 5 card on it, it will return one blue token to the lid
            of the box as a bonus. If all the blue tokens are in the box lid, you do not get the bonus.
          </Paragraph>
          <Title>End of the Game</Title>
          <Paragraph>
            Hanabi can end in three ways:
            <br />
            · If you get the third red token, you lose the game as the display goes up in flames!
            <br />
            · If the team completes all five colors of firework with a value of 5, the team makes a spectacular victory
            display and obtains the maximum score of 25 points - 30 with multicolor option!
            <br />
            · If a player draws the last card from deck, the game is almost over. Each player gets one more turn,
            including the player who drew the last card. Players cannot draw more cards during these final turns.
            <br />
            <br />
            The players then score their performance based on the fireworks they assembled.
          </Paragraph>
          <Txt className="w-100 ttu tc mt5 mb4 dib" size={TxtSize.LARGE} value="Who are we?" />
          <Paragraph>
            We are a group of board-game addicts. Locked down in 2020, we were willing to find an alternative to play
            together remotely. <br />
            Since we both have fun coding and playing Hanabi, we decided to create an online mobile-friendly version of
            the game.
            <br />
            <br />
            👉 Like us, please buy the{" "}
            <a
              className="lavender"
              href="https://fr.asmodee.com/fr/games/hanabi/products/hanabi/"
              rel="noopener noreferrer"
              target="_blank"
            >
              physical version
            </a>{" "}
            to support its creator if you like this game!
          </Paragraph>
          <Paragraph>
            Don't hesitate to{" "}
            <a className="lavender" href="mailto:bastien.formery@gmail.com">
              contact us
            </a>{" "}
            if you have any question or suggestion.
            <br />
            We also have a{" "}
            <a
              className="lavender"
              href="https://github.com/bstnfrmry/hanabi/"
              rel="noopener noreferrer"
              target="_blank"
            >
              public Github repository
            </a>{" "}
            if you'd like to contribute.
          </Paragraph>
        </div>
      </div>
    </div>
  );
}<|MERGE_RESOLUTION|>--- conflicted
+++ resolved
@@ -29,15 +29,6 @@
   return (
     <div className="bg-main-dark flex justify-center pa4 relative tj lh-copy">
       <div className="w-75-l">
-<<<<<<< HEAD
-        <Button
-          void
-          className="absolute left-2 top-1"
-          size={ButtonSize.MEDIUM}
-          text="< Back"
-          onClick={() => setShowRules(false)}
-        />
-=======
         {setShowRules && (
           <Button
             className="absolute left-2 top-1"
@@ -47,7 +38,6 @@
           />
         )}
 
->>>>>>> 3bd8ca98
         <img
           alt="Hanabi cards game online"
           className="absolute top-0 right-0 mw4 ma4 o-50 dn db-l"
