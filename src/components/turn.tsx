--- conflicted
+++ resolved
@@ -64,41 +64,24 @@
 
       {turn.action.action === "discard" && (
         <Txt className="inline-flex items-center">
-<<<<<<< HEAD
           {isViewingOwnActions ? t("discardedTurnYourself") : t("discardedTurn")}
-          <Card card={turn.action.card} className="mh1" context={ICardContext.DISCARDED} size={CardSize.TINY} />
-          <Txt className="lavender mr1" size={TxtSize.TINY} value={`${PositionMap[turn.action.cardIndex]}`} />
-=======
-          {"discarded "}
           <Card card={turn.action.card} className="mh1" context={ICardContext.DISCARDED} size={CardSize.XSMALL} />
           <Txt className="lavender mr1" size={TxtSize.XSMALL} value={`${PositionMap[turn.action.cardIndex]}`} />
->>>>>>> b4889bc7
         </Txt>
       )}
 
       {turn.action.action === "play" && (
         <Txt className="inline-flex items-center">
-<<<<<<< HEAD
           {isViewingOwnActions ? t("playedTurnYourself") : t("playedTurn")}
-          <Card card={turn.action.card} className="mh1" context={ICardContext.PLAYED} size={CardSize.TINY} />
-          <Txt className="lavender mr1" size={TxtSize.TINY} value={`${PositionMap[turn.action.cardIndex]}`} />
-=======
-          {"played "}
           <Card card={turn.action.card} className="mh1" context={ICardContext.PLAYED} size={CardSize.XSMALL} />
           <Txt className="lavender mr1" size={TxtSize.XSMALL} value={`${PositionMap[turn.action.cardIndex]}`} />
->>>>>>> b4889bc7
         </Txt>
       )}
 
       {showDrawn && turn.card && (
         <Txt className="inline-flex items-center">
-<<<<<<< HEAD
           {isViewingOwnActions ? t("cardDrawnTurnYourself") : t("cardDrawnTurn")}
-          <Card card={turn.card} className="ml1" context={ICardContext.DRAWN} size={CardSize.TINY} />
-=======
-          {" & drew "}
           <Card card={turn.card} className="ml1" context={ICardContext.DRAWN} size={CardSize.XSMALL} />
->>>>>>> b4889bc7
         </Txt>
       )}
     </div>
