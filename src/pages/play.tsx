import Fireworks from "fireworks-canvas";
import { last, omit } from "lodash";
import { GetServerSideProps } from "next";
import { useRouter } from "next/router";
import React, { useEffect, useRef, useState } from "react";
import shortid from "shortid";

import { ActionAreaType, ISelectedArea } from "~/components/actionArea";
import DiscardArea from "~/components/discardArea";
import GameBoard from "~/components/gameBoard";
import InstructionsArea from "~/components/instructionsArea";
import Lobby from "~/components/lobby";
import MenuArea from "~/components/menuArea";
import PlayersBoard from "~/components/playersBoard";
import ReplayViewer from "~/components/replayViewer";
import RollbackArea from "~/components/rollbackArea";
import Tutorial, {
  ITutorialStep,
  TutorialProvider
} from "~/components/tutorial";
import Button, { ButtonSize } from "~/components/ui/button";
import Txt, { TxtSize } from "~/components/ui/txt";
import {
  commitAction,
  getMaximumPossibleScore,
  getScore,
  isReplayMode,
  joinGame,
  newGame
} from "~/game/actions";
import play from "~/game/ai";
import cheat from "~/game/ai-cheater";
import { playSound } from "~/game/sound";
import IGameState, {
  GameMode,
  IGameHintsLevel,
  IGameStatus
} from "~/game/state";
import useConnectivity from "~/hooks/connectivity";
import FirebaseNetwork, { setupFirebase } from "~/hooks/firebase";
import { GameContext, useCurrentPlayer, useSelfPlayer } from "~/hooks/game";
import useNetwork from "~/hooks/network";
import usePrevious from "~/hooks/previous";

interface Props {
  game: IGameState;
  host: string;
}

export const getServerSideProps: GetServerSideProps<Props> = async context => {
  const gameId = context.query.gameId as string;

  const firebase = new FirebaseNetwork(setupFirebase());
  const game = await firebase.loadGame(gameId);

  const protocol = process.env.NODE_ENV === "development" ? "http:" : "https:";
  const { host } = context.req.headers;

  return {
    props: {
      game,
      host: `${protocol}//${host}`
    }
  };
};

export default function Play(props: Props) {
  const { game: initialGame, host } = props;

  const network = useNetwork();
  const router = useRouter();
  const online = useConnectivity();
  const [game, setGame] = useState<IGameState>(initialGame);
  const [displayStats, setDisplayStats] = useState(false);
  const [reachableScore, setReachableScore] = useState<number>(null);
  const [interturn, setInterturn] = useState(false);
  const [selectedArea, selectArea] = useState<ISelectedArea>({
    id: "instructions",
    type: ActionAreaType.INSTRUCTIONS
  });
  const fireworksRef = useRef();

  const currentPlayer = useCurrentPlayer(game);
  const selfPlayer = useSelfPlayer(game);

  /**
   * Request notification permissions when game starts
   */
  useEffect(() => {
    if (typeof Notification === "undefined") return;
    if (game.status !== IGameStatus.ONGOING) return;

    if (Notification.permission !== "granted") {
      Notification.requestPermission();
    }
  }, [game.status === IGameStatus.ONGOING]);

  /**
   * Load game from database
   */
  useEffect(() => {
    if (!online) return;

    return network.subscribeToGame(game.id, game => {
      if (!game) {
        return router.push("/404");
      }

      setGame({ ...game, synced: true });
    });
  }, [online]);

  /**
   * Resets the selected area when a player plays.
   */
  useEffect(() => {
    selectArea({ id: "instructions", type: ActionAreaType.INSTRUCTIONS });
  }, [game.turnsHistory.length]);

  /**
   * Toggle interturn state on new turn for pass & play
   */
  useEffect(() => {
    if (game.options.gameMode !== GameMode.PASS_AND_PLAY) return;
    if (game.players.length < game.options.playersCount) return;
    if (game.status !== IGameStatus.ONGOING) return;

    setInterturn(true);
  }, [game.turnsHistory.length, game.players.length, game.status]);

  /**
   * Notify player it's time to play when document isn't focused.
   */
  useEffect(() => {
    if (typeof Notification === "undefined") return;
    if (!currentPlayer) return;
    if (currentPlayer !== selfPlayer) return;
    if (document.hasFocus()) return;

    const title = "Your turn!";
    const options = {
      icon: "/static/hanabi-192.png"
    };

    try {
      // Attempt sending the notification through the Web API.
      const notification = new Notification(title, options);

      const onNotificationClick = () => {
        window.focus();
        notification.close();
      };

      let closeTimeout;
      notification.onshow = () => {
        closeTimeout = setTimeout(() => {
          notification.close.bind(notification);
        }, 20000);
      };

      notification.addEventListener("click", onNotificationClick);

      return () => {
        notification.removeEventListener("click", onNotificationClick);

        if (closeTimeout) {
          clearTimeout(closeTimeout);
        }
      };
    } catch (e) {
      // Not handled for many mobile browsers.
    }
  }, [currentPlayer === selfPlayer]);

  /**
   * Handle notification sounds.
   */
  useEffect(() => {
    if (!selfPlayer) return;
    if (!selfPlayer.notified) return;

    playSound(`/static/sounds.bell.mp3`);
    const timeout = setTimeout(
      () => network.setNotification(game, selfPlayer, false),
      10000
    );

    return () => clearTimeout(timeout);
  }, [selfPlayer && selfPlayer.notified]);

  /**
   * Play sound when gaining a hint token
   */
  const hintsCount = game ? game.tokens.hints : 0;
  const previousHintsCount = usePrevious(hintsCount);
  useEffect(() => {
    if (previousHintsCount === undefined) return;

    const timeout = setTimeout(() => {
      playSound(`/static/sounds/coin.mp3`);
    }, 500);

    return () => clearTimeout(timeout);
  }, [hintsCount === previousHintsCount + 1]);

  useEffect(() => {
    if (previousHintsCount === undefined) return;

    const timeout = setTimeout(() => {
      playSound(`/static/sounds/swoosh.wav`);
    }, 200);

    return () => clearTimeout(timeout);
  }, [hintsCount === previousHintsCount - 1]);

  const turnsCount = game.turnsHistory.length;
  const previousTurnsCount = usePrevious(turnsCount);
  useEffect(() => {
    if (previousTurnsCount === undefined) return;

    playSound(`/static/sounds/rewind.mp3`);
  }, [turnsCount === previousTurnsCount - 1]);

  /**
   * Play sound when discarding a card
   */
  useEffect(() => {
    if (!game.discardPile.length) return;

    playSound(`/static/sounds/card-scrape.mp3`);
  }, [game.discardPile.length]);

  /**
   * Play sound when successfully playing a card
   */
  useEffect(() => {
    const latestCard = last(game.playedCards);
    if (!latestCard) return;

    const path =
      latestCard.number === 5
        ? `/static/sounds/play-5.mp3`
        : `/static/sounds/play.mp3`;

    playSound(path);
  }, [game.playedCards.length]);

  /**
   * Play for bots.
   */
  useEffect(() => {
    if (!game.synced) return;
    if (game.status !== IGameStatus.ONGOING) return;
    if (!selfPlayer || selfPlayer.index) return;
    if (!currentPlayer.bot) return;

    if (game.options.botsWait === 0) {
      network.updateGame(play(game));
      return;
    }

    network.setReaction(game, currentPlayer, "🧠");
    const timeout = setTimeout(() => {
      network.updateGame(play(game));
      game.options.botsWait && network.setReaction(game, currentPlayer, null);
    }, game.options.botsWait);

    return () => clearTimeout(timeout);
  }, [game.currentPlayer, game.status, game.synced]);

  /**
   * At the start of the game, compute and store the maximum score
   * that our cheating AI can achieve.
   */
  useEffect(() => {
    if (![IGameStatus.ONGOING, IGameStatus.OVER].includes(game.status)) return;

    let sameGame = newGame({
      id: game.id,
      playersCount: game.options.playersCount,
      variant: game.options.variant,
      allowRollback: false,
      preventLoss: false,
      seed: game.options.seed,
      private: true,
      hintsLevel: IGameHintsLevel.NONE,
      botsWait: 1000,
      turnsHistory: false,
      gameMode: GameMode.NETWORK
    });

    game.players.forEach(player => {
      sameGame = joinGame(sameGame, {
        id: player.id,
        name: player.name,
        bot: true
      });
    });

    while (sameGame.status !== IGameStatus.OVER) {
      sameGame = cheat(sameGame);
    }

    setReachableScore(getScore(sameGame));
  }, [game.status]);

  /**
   * Display fireworks animation when game ends
   */
  useEffect(() => {
    if (game.status !== IGameStatus.OVER) return;

    const fireworks = new Fireworks(fireworksRef.current, {
      maxRockets: 5, // max # of rockets to spawn
      rocketSpawnInterval: 150, // milliseconds to check if new rockets should spawn
      numParticles: 100, // number of particles to spawn when rocket explodes (+0-10)
      explosionMinHeight: 10, // minimum percentage of height of container at which rockets explode
      explosionChance: 1 // chance in each tick the rocket will explode
    });
    fireworks.start();

    const timeout = setTimeout(() => {
      fireworks.stop();
    }, game.playedCards.length * 200); // stop rockets from spawning

    return () => clearTimeout(timeout);
  }, [game.status]);

  function onJoinGame(player) {
    const playerId = shortid();
    const newState = joinGame(game, { id: playerId, ...player });

    setGame({ ...newState, synced: false });
    network.updateGame(newState);

    localStorage.setItem("gameId", game.id);

    if (game.options.gameMode === GameMode.NETWORK) {
      router.replace({
        pathname: "/play",
        query: { gameId: game.id, playerId }
      });
      localStorage.setItem("playerId", playerId.toString());
    }
  }

  function onAddBot() {
    const playerId = shortid();
    const botsCount = game.players.filter(p => p.bot).length;

    const bot = {
      name: `AI #${botsCount + 1}`
    };
    const newState = joinGame(game, { id: playerId, ...bot, bot: true });

    setGame({ ...newState, synced: false });
    network.updateGame(newState);
  }

  async function onStartGame() {
    const newState = {
      ...game,
      status: IGameStatus.ONGOING
    };

    setGame({ ...newState, synced: false });
    network.updateGame(newState);
  }

  async function onCommitAction(action) {
    const newState = commitAction(game, action);
    const misplay =
      getMaximumPossibleScore(game) !== getMaximumPossibleScore(newState);
    if (game.options.preventLoss && misplay) {
      if (!window.confirm("You fucked up · Keep going?")) {
        return;
      }
    }

    if (game.options.gameMode === GameMode.PASS_AND_PLAY) {
      setInterturn(true);
    }

    setGame({ ...newState, synced: false });
    network.updateGame(newState);
  }

  function onCloseArea() {
    selectArea({
      id: "instructions",
      type: ActionAreaType.INSTRUCTIONS
    });
  }

  function onRollbackClick() {
    onSelectArea({
      id: "rollback",
      type: ActionAreaType.ROLLBACK
    });
  }

  async function onNotifyPlayer(player) {
    network.setNotification(game, player, true);
  }

  async function onReaction(reaction) {
    network.setReaction(game, selfPlayer, reaction);
  }

  /*
   * Area management functions
   */

  function onSelectArea(area: ISelectedArea) {
    if (area.id === selectedArea.id) {
      return selectArea({
        id: "instructions",
        type: ActionAreaType.INSTRUCTIONS
      });
    }

    selectArea(area);
  }

  function onSelectPlayer(player, cardIndex) {
    const self = player.id === selfPlayer.id;

    if (displayStats) {
      return;
    }

    onSelectArea({
      id: self ? `game-${player.id}-${cardIndex}` : `game-${player.id}`,
      type: self ? ActionAreaType.SELF_PLAYER : ActionAreaType.OTHER_PLAYER,
      player,
      cardIndex
    });
  }

  function onMenuClick() {
    onSelectArea({
      id: "menu",
      type: ActionAreaType.MENU
    });
  }

  function onReplay() {
    setDisplayStats(false);
    network.updateGame({
      ...game,
      replayCursor: game.turnsHistory.length - 1,
      synced: false
    });
  }

  function onReplayCursorChange(replayCursor: number) {
    network.updateGame({
      ...game,
      replayCursor,
      synced: false
    });
  }

  function onStopReplay() {
    network.updateGame({
      ...omit(game, ["replayCursor"]),
      synced: false
    });
  }

  function onToggleStats() {
    setDisplayStats(!displayStats);

    selectArea({
      id: "instructions",
      type: ActionAreaType.INSTRUCTIONS
    });
  }

  return (
    <TutorialProvider>
      <GameContext.Provider value={game}>
        <div className="bg-main-dark relative flex flex-column w-100 h-100">
          <GameBoard
            onMenuClick={onMenuClick}
            onRollbackClick={onRollbackClick}
          />

          <div className="flex flex-column bg-black-50 bb b--yellow">
            {selectedArea.type === ActionAreaType.MENU && (
              <div className="h4 pa2 ph3-l">
                <MenuArea onCloseArea={onCloseArea} />
              </div>
<<<<<<< HEAD
            ) : game.status === IGameStatus.LOBBY ? (
              <Lobby
                onAddBot={onAddBot}
                onJoinGame={onJoinGame}
                onStartGame={onStartGame}
              />
            ) : (
                  <div className="h4 overflow-y-scroll pa2 pt0-l ph3-l">
                    {selectedArea.type === ActionAreaType.ROLLBACK && (
                      <div className="h-100 flex flex-column items-center justify-center pa2">
                        <Txt
                          className="w-75"
                          size={TxtSize.MEDIUM}
                          value="You're about to roll back the last action!"
                        />
                        <div className="mt4">
                          <Button text="Abort" onClick={() => onCloseArea()} />
                          <Button
                            primary
                            className="ml4"
                            text="Roll back"
                            onClick={() => onRollback()}
                          />
                        </div>
                      </div>
                    )}

                    {selectedArea.type === ActionAreaType.DISCARD && (
                      <DiscardArea onCloseArea={onCloseArea} />
                    )}

                    {![ActionAreaType.ROLLBACK, ActionAreaType.DISCARD].includes(
                      selectedArea.type
                    ) && (
                        <InstructionsArea
                          interturn={interturn}
                          reachableScore={reachableScore}
                          onReplay={onReplay}
                          onSelectDiscard={onSelectDiscard}
                          onToggleStats={onToggleStats}
                        />
                      )}
                  </div>
                )}
=======
            )}
            {selectedArea.type === ActionAreaType.ROLLBACK && (
              <div className="h4 pa2 ph3-l">
                <RollbackArea onCloseArea={onCloseArea} />
              </div>
            )}

            {![ActionAreaType.ROLLBACK, ActionAreaType.MENU].includes(
              selectedArea.type
            ) &&
              (game.status === IGameStatus.LOBBY ? (
                <Lobby
                  host={host}
                  onAddBot={onAddBot}
                  onJoinGame={onJoinGame}
                  onStartGame={onStartGame}
                />
              ) : (
                <div className="h4 pt0-l overflow-y-scroll">
                  {game.status === IGameStatus.OVER &&
                    (isReplayMode(game) ? (
                      <ReplayViewer
                        onReplayCursorChange={onReplayCursorChange}
                        onStopReplay={onStopReplay}
                      />
                    ) : (
                      <div className="flex flex-column w-100 bb mb1 ph2">
                        <Txt
                          className="db"
                          size={TxtSize.MEDIUM}
                          value={`The game is over! • Your score is ${game.playedCards.length} 🎉`}
                        />
                        {reachableScore && (
                          <Txt
                            multiline
                            className="db mt1 lavender"
                            size={TxtSize.SMALL}
                            value={`Estimated max score for this shuffle: ${reachableScore}. ${
                              reachableScore > game.playedCards.length
                                ? "Keep practicing"
                                : "You did great!"
                            }`}
                          />
                        )}
                        <div className="flex w-100 justify-between mv2">
                          <Button
                            className="nowrap w4"
                            size={ButtonSize.TINY}
                            text="Watch replay"
                            onClick={() => onReplay()}
                          />
                          <Button
                            primary
                            className="nowrap w4"
                            size={ButtonSize.TINY}
                            text="Toggle stats"
                            onClick={() => onToggleStats()}
                          />
                        </div>
                      </div>
                    ))}
                  <div className="flex justify-between h-100 pa1 pa2-l">
                    <InstructionsArea
                      interturn={interturn}
                      reachableScore={reachableScore}
                      onReplay={onReplay}
                      onToggleStats={onToggleStats}
                    />
                    <Tutorial
                      placement="above"
                      step={ITutorialStep.DISCARD_PILE}
                    >
                      <DiscardArea />
                    </Tutorial>
                  </div>
                </div>
              ))}
>>>>>>> e300419d
          </div>

          {interturn && (
            <div className="flex-grow-1 flex flex-column items-center justify-center">
              <Txt
                size={TxtSize.MEDIUM}
                value={`It's ${currentPlayer.name}'s turn!`}
              />
              <Button
                primary
                className="mt4"
                size={ButtonSize.MEDIUM}
                text={`Go !`}
                onClick={() => setInterturn(false)}
              />
            </div>
          )}

          {!interturn && (
            <div className="flex flex-column">
              <div className="h-100">
                <PlayersBoard
                  displayStats={displayStats}
                  selectedArea={selectedArea}
                  onCloseArea={onCloseArea}
                  onCommitAction={onCommitAction}
                  onNotifyPlayer={onNotifyPlayer}
                  onReaction={onReaction}
                  onSelectPlayer={onSelectPlayer}
                />
              </div>
            </div>
          )}
        </div>
        <div
          ref={fireworksRef}
          className="fixed absolute--fill z-999"
          style={{ pointerEvents: "none" }}
        />
      </GameContext.Provider>
    </TutorialProvider>
  );
}<|MERGE_RESOLUTION|>--- conflicted
+++ resolved
@@ -491,52 +491,6 @@
               <div className="h4 pa2 ph3-l">
                 <MenuArea onCloseArea={onCloseArea} />
               </div>
-<<<<<<< HEAD
-            ) : game.status === IGameStatus.LOBBY ? (
-              <Lobby
-                onAddBot={onAddBot}
-                onJoinGame={onJoinGame}
-                onStartGame={onStartGame}
-              />
-            ) : (
-                  <div className="h4 overflow-y-scroll pa2 pt0-l ph3-l">
-                    {selectedArea.type === ActionAreaType.ROLLBACK && (
-                      <div className="h-100 flex flex-column items-center justify-center pa2">
-                        <Txt
-                          className="w-75"
-                          size={TxtSize.MEDIUM}
-                          value="You're about to roll back the last action!"
-                        />
-                        <div className="mt4">
-                          <Button text="Abort" onClick={() => onCloseArea()} />
-                          <Button
-                            primary
-                            className="ml4"
-                            text="Roll back"
-                            onClick={() => onRollback()}
-                          />
-                        </div>
-                      </div>
-                    )}
-
-                    {selectedArea.type === ActionAreaType.DISCARD && (
-                      <DiscardArea onCloseArea={onCloseArea} />
-                    )}
-
-                    {![ActionAreaType.ROLLBACK, ActionAreaType.DISCARD].includes(
-                      selectedArea.type
-                    ) && (
-                        <InstructionsArea
-                          interturn={interturn}
-                          reachableScore={reachableScore}
-                          onReplay={onReplay}
-                          onSelectDiscard={onSelectDiscard}
-                          onToggleStats={onToggleStats}
-                        />
-                      )}
-                  </div>
-                )}
-=======
             )}
             {selectedArea.type === ActionAreaType.ROLLBACK && (
               <div className="h4 pa2 ph3-l">
@@ -614,7 +568,6 @@
                   </div>
                 </div>
               ))}
->>>>>>> e300419d
           </div>
 
           {interturn && (
