import classnames from "classnames";
import { last } from "lodash";
import { useRouter } from "next/router";
import React, { useEffect, useState } from "react";
import shortid from "shortid";

import ActionArea, {
  ActionAreaType,
  ISelectedArea
} from "~/components/actionArea";
import GameBoard from "~/components/gameBoard";
import LoadingScreen from "~/components/loadingScreen";
import Lobby from "~/components/lobby";
import MenuArea from "~/components/menuArea";
import PlayersBoard from "~/components/playersBoard";
import { TutorialProvider } from "~/components/tutorial";
import Button, { ButtonSize } from "~/components/ui/button";
import Txt, { TxtSize } from "~/components/ui/txt";
import {
  commitAction,
  getMaximumPossibleScore,
  goBackToState,
  joinGame
} from "~/game/actions";
import play from "~/game/ai";
<<<<<<< HEAD
import IGameState, {
  fillEmptyValues,
  IGameStatus,
  IPlayer,
  ITurn
} from "~/game/state";
import useConnectivity from "~/hooks/connectivity";
=======
import IGameState, { GameMode, IGameStatus, IPlayer } from "~/game/state";
>>>>>>> 310fac5c
import {
  CurrentPlayerContext,
  GameContext,
  SelfPlayerContext
} from "~/hooks/game";
import useNetwork from "~/hooks/network";
import usePrevious from "~/hooks/previous";

export default function Play() {
  const network = useNetwork();
  const router = useRouter();
<<<<<<< HEAD
  const online = useConnectivity();
  const [lastTurn, setLastTurn] = useState<ITurn>(null);
=======
>>>>>>> 310fac5c
  const [game, setGame] = useState<IGameState>(null);
  const [interturn, setInterturn] = useState(false);
  const [selectedArea, selectArea] = useState<ISelectedArea>({
    id: "instructions",
    type: ActionAreaType.INSTRUCTIONS
  });
  const { gameId, playerId } = router.query;

  const currentPlayer = game && game.players[game.currentPlayer];

  let selfPlayer: IPlayer;
  if (game && game.options.gameMode === GameMode.NETWORK) {
    selfPlayer = game && game.players.find(p => p.id === playerId);
  } else {
    selfPlayer = currentPlayer;
  }

  /**
   * Load game from database
   */
  useEffect(() => {
    if (!online) return;
    if (!gameId) return;

    return network.subscribeToGame(gameId as string, game => {
      if (!game) {
        return router.push("/404");
      }

      setGame({ ...game, synced: true });
    });
<<<<<<< HEAD
  }, [gameId, view, online]);
=======
  }, [gameId]);
>>>>>>> 310fac5c

  /**
   * Resets the selected area when a player plays.
   */
  useEffect(() => {
    if (!game) return;

    selectArea({ id: "instructions", type: ActionAreaType.INSTRUCTIONS });
  }, [game && game.turnsHistory.length]);

  /**
   * Toggle interturn state on new turn for pass & play
   */
  useEffect(() => {
    if (!game) return;
    if (game.options.gameMode !== GameMode.PASS_AND_PLAY) return;
    if (game.players.length < game.options.playersCount) return;
    if (game.status !== IGameStatus.ONGOING) return;

    setInterturn(true);
  }, [
    game && game.turnsHistory.length,
    game && game.players.length,
    game && game.status
  ]);

  /**
   * Handle notification sounds.
   */
  useEffect(() => {
    if (!selfPlayer) return;
    if (!selfPlayer.notified) return;

    new Audio(`/static/sounds/bell.mp3`).play();
    const timeout = setTimeout(
      () => network.setNotification(game, selfPlayer, false),
      10000
    );

    return () => clearTimeout(timeout);
  }, [selfPlayer && selfPlayer.notified]);

  /**
   * Play sound when gaining a hint token
   */
  const hintsCount = game ? game.tokens.hints : 0;
  const previousHintsCount = usePrevious(hintsCount);
  useEffect(() => {
    const timeout = setTimeout(() => {
      new Audio(`/static/sounds/coin.mp3`).play();
    }, 500);

    return () => clearTimeout(timeout);
  }, [hintsCount === previousHintsCount + 1]);

  const turnsCount = game ? game.turnsHistory.length : 0;
  const previousTurnsCount = usePrevious(turnsCount);
  useEffect(() => {
    new Audio(`/static/sounds/rewind.mp3`).play();
  }, [turnsCount === previousTurnsCount - 1]);

  /**
   * Play sound when discarding a card
   */
  useEffect(() => {
    if (!game) return;

    new Audio(`/static/sounds/card-scrape.mp3`).play();
  }, [game && game.discardPile.length]);

  /**
   * Play sound when successfully playing a card
   */
  useEffect(() => {
    if (!game) return;

    const latestCard = last(game.playedCards);
    if (!latestCard) return;

    const path =
      latestCard.number === 5
        ? `/static/sounds/play-5.mp3`
        : `/static/sounds/play.mp3`;

    new Audio(path).play();
  }, [game && game.playedCards.length]);

  /**
   * Play for bots.
   */
  useEffect(() => {
    if (!game) return;
    if (!game.synced) return;
    if (game.status !== IGameStatus.ONGOING) return;
    if (!selfPlayer || selfPlayer.index) return;
    if (!currentPlayer.bot) return;

    if (game.options.botsWait === 0) {
      network.updateGame(play(game));
      return;
    }

    network.setReaction(game, currentPlayer, "🧠");
    const timeout = setTimeout(() => {
      network.updateGame(play(game));
      game.options.botsWait && network.setReaction(game, currentPlayer, null);
    }, game.options.botsWait);

    return () => clearTimeout(timeout);
  }, [game && game.currentPlayer, game && game.status, game && game.synced]);

  function onJoinGame(player) {
    const playerId = shortid();

    network.updateGame(joinGame(game, { id: playerId, ...player }));

    localStorage.setItem("gameId", gameId.toString());

    if (game.options.gameMode === GameMode.NETWORK) {
      router.replace({
        pathname: "/play",
        query: { gameId, playerId }
      });
      localStorage.setItem("playerId", playerId.toString());
    }
  }

  function onAddBot() {
    const playerId = shortid();
    const botsCount = game.players.filter(p => p.bot).length;

    const bot = {
      name: `AI #${botsCount + 1}`
    };

    network.updateGame(joinGame(game, { id: playerId, ...bot, bot: true }));
  }

  async function onStartGame() {
    network.startGame(game);
  }

  async function onCommitAction(action) {
    const newState = commitAction(game, action);
    const misplay =
      getMaximumPossibleScore(game) !== getMaximumPossibleScore(newState);
    if (game.options.preventLoss && misplay) {
      if (!window.confirm("You fucked up · Keep going?")) {
        return;
      }
    }

    if (game.options.gameMode === GameMode.PASS_AND_PLAY) {
      setInterturn(true);
    }

    setGame({ ...newState, synced: false });
    network.updateGame(newState);
  }

  function onCloseArea() {
    selectArea({
      id: "instructions",
      type: ActionAreaType.INSTRUCTIONS
    });
  }

  function onShowRollback() {
    return selectArea({
      id: "rollback",
      type: ActionAreaType.ROLLBACK
    });
  }

  async function onRollback() {
    network.updateGame(goBackToState(game));
  }

  async function onNotifyPlayer(player) {
    network.setNotification(game, player, true);
  }

  async function onReaction(reaction) {
    network.setReaction(game, selfPlayer, reaction);
  }

  /*
   * Area management functions
   */

  function onSelectArea(area: ISelectedArea) {
    if (area.id === selectedArea.id) {
      return selectArea({
        id: "instructions",
        type: ActionAreaType.INSTRUCTIONS
      });
    }

    selectArea(area);
  }

  function onSelectPlayer(player, cardIndex) {
    const self = player.id === selfPlayer.id;

    onSelectArea({
      id: self ? `game-${player.id}-${cardIndex}` : `game-${player.id}`,
      type: self ? ActionAreaType.SELF_PLAYER : ActionAreaType.OTHER_PLAYER,
      player,
      cardIndex
    });
  }

  function onSelectDiscard() {
    onSelectArea({
      id: "discard",
      type: ActionAreaType.DISCARD
    });
  }

  function onMenuClick() {
    onSelectArea({
      id: "menu",
      type: ActionAreaType.MENU
    });
  }

  if (!game) {
    return <LoadingScreen />;
  }

  return (
    <TutorialProvider>
      <GameContext.Provider value={game}>
        <SelfPlayerContext.Provider value={selfPlayer}>
          <CurrentPlayerContext.Provider value={currentPlayer}>
            <div className="bg-main-dark relative flex flex-row w-100 h-100">
              {/* Left area */}
              {interturn && (
                <div
                  className="flex flex-column items-center justify-center"
                  style={{ minWidth: "35%" }}
                >
                  <Txt
                    size={TxtSize.MEDIUM}
                    value={`It's ${currentPlayer.name}'s turn!`}
                  />
                  <Button
                    primary
                    className="mt4"
                    size={ButtonSize.MEDIUM}
                    text={`Go !`}
                    onClick={() => setInterturn(false)}
                  />
                </div>
              )}

              {!interturn && (
                <div
                  className={classnames(
                    "flex flex-column h-100 overflow-y-scroll pa1"
                  )}
                  style={{ minWidth: "35%" }}
                >
                  <PlayersBoard
                    onNotifyPlayer={onNotifyPlayer}
                    onReaction={onReaction}
                    onSelectPlayer={onSelectPlayer}
                  />
                </div>
              )}

              {/* Right area */}
              <div
                className={classnames(
                  "flex flex-column h-100 flex-grow-1 overflow-y-scroll pa1 pl0"
                )}
              >
                <GameBoard
                  onMenuClick={onMenuClick}
                  onSelectDiscard={onSelectDiscard}
                  onShowRollback={onShowRollback}
                />
                <div className="flex-grow-1 pa2 pv4-l ph3-l shadow-5 br3 ba b--yellow-light">
                  {selectedArea.type === ActionAreaType.MENU && (
                    <MenuArea onCloseArea={onCloseArea} />
                  )}
                  {selectedArea.type !== ActionAreaType.MENU && (
                    <>
                      {game.status === IGameStatus.LOBBY && (
                        <Lobby
                          onAddBot={onAddBot}
                          onJoinGame={onJoinGame}
                          onStartGame={onStartGame}
                        />
                      )}
                      {game.status !== IGameStatus.LOBBY && (
                        <ActionArea
                          interturn={interturn}
                          selectedArea={selectedArea}
                          onCloseArea={onCloseArea}
                          onCommitAction={onCommitAction}
                          onRollback={onRollback}
                          onSelectDiscard={onSelectDiscard}
                        />
                      )}
                    </>
                  )}
                </div>
              </div>
            </div>
          </CurrentPlayerContext.Provider>
        </SelfPlayerContext.Provider>
      </GameContext.Provider>
    </TutorialProvider>
  );
}<|MERGE_RESOLUTION|>--- conflicted
+++ resolved
@@ -23,17 +23,8 @@
   joinGame
 } from "~/game/actions";
 import play from "~/game/ai";
-<<<<<<< HEAD
-import IGameState, {
-  fillEmptyValues,
-  IGameStatus,
-  IPlayer,
-  ITurn
-} from "~/game/state";
+import IGameState, { GameMode, IGameStatus, IPlayer } from "~/game/state";
 import useConnectivity from "~/hooks/connectivity";
-=======
-import IGameState, { GameMode, IGameStatus, IPlayer } from "~/game/state";
->>>>>>> 310fac5c
 import {
   CurrentPlayerContext,
   GameContext,
@@ -45,11 +36,7 @@
 export default function Play() {
   const network = useNetwork();
   const router = useRouter();
-<<<<<<< HEAD
   const online = useConnectivity();
-  const [lastTurn, setLastTurn] = useState<ITurn>(null);
-=======
->>>>>>> 310fac5c
   const [game, setGame] = useState<IGameState>(null);
   const [interturn, setInterturn] = useState(false);
   const [selectedArea, selectArea] = useState<ISelectedArea>({
@@ -81,11 +68,7 @@
 
       setGame({ ...game, synced: true });
     });
-<<<<<<< HEAD
-  }, [gameId, view, online]);
-=======
-  }, [gameId]);
->>>>>>> 310fac5c
+  }, [gameId, online]);
 
   /**
    * Resets the selected area when a player plays.
