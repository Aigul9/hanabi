--- conflicted
+++ resolved
@@ -11,14 +11,8 @@
 import { IGameStatus } from "~/lib/state";
 
 interface Props {
-<<<<<<< HEAD
-  onSelectDiscard?: Function;
-  onMenuClick?: Function;
-  onShowRollback?: Function;
-=======
   onMenuClick: Function;
   onRollbackClick: Function;
->>>>>>> 3bd8ca98
 }
 
 export { CardWrapper } from "~/components/card";
@@ -44,13 +38,7 @@
             <Txt
               uppercase
               className="red ml2"
-<<<<<<< HEAD
-              value={`· ${game.actionsLeft} turn${
-                game.actionsLeft > 1 ? "s" : ""
-                } left`}
-=======
               value={`· ${game.actionsLeft} turn${game.actionsLeft > 1 ? "s" : ""} left`}
->>>>>>> 3bd8ca98
             />
           )}
         </div>
@@ -86,66 +74,13 @@
             {game.drawPile.length <= 5 ? (
               <Txt className="red mt1" value={`${game.drawPile.length} left`} />
             ) : (
-                <Txt className="gray mt1" value="deck" />
-              )}
+              <Txt className="gray mt1" value="deck" />
+            )}
           </div>
-<<<<<<< HEAD
-          <div
-            className="pointer relative mr2 tc flex flex-column items-center"
-            onClick={() => onSelectDiscard && onSelectDiscard()}
-          >
-            <Tutorial placement="below" step={ITutorialStep.DISCARD_PILE}>
-              <CardWrapper color="light-silver relative flex flex-column">
-                {game.discardPile.map((card, i) => (
-                  <div
-                    key={i}
-                    className="absolute"
-                    style={{ top: `-${i / 2}px` }}
-                  >
-                    <CardWrapper key={card.id} color="light-silver">
-                      <Txt
-                        className="absolute pointer"
-                        size={TxtSize.MEDIUM}
-                        style={{ marginTop: `-2px` }}
-                        value={i + 1}
-                      />
-                      <div
-                        className="w-40 h-40 self-end"
-                        style={{ fill: "lightgray", marginBottom: "-5px" }}
-                      >
-                        <Eye />
-                      </div>
-                    </CardWrapper>
-                  </div>
-                ))}
-              </CardWrapper>
-              <Txt className="gray mt1" value="discard" />
-            </Tutorial>
-          </div>
-=======
->>>>>>> 3bd8ca98
           <div className="tc">
             <TokenSpace hints={game.tokens.hints} strikes={game.tokens.strikes} />
             <Txt className="gray mt1" value="tokens" />
           </div>
-<<<<<<< HEAD
-
-          <div className="flex flex absolute top-0 right-0 mt2 mr2">
-            {onShowRollback && game.options.allowRollback && (
-              <Button
-                void
-                disabled={!game.history.length}
-                size={ButtonSize.TINY}
-                text="⟲"
-                onClick={() => onShowRollback()}
-              />
-            )}
-            {onMenuClick && (
-              <HomeButton void className="ml1" onClick={onMenuClick} />
-            )}
-          </div>
-=======
->>>>>>> 3bd8ca98
         </div>
       </div>
     </div>
