--- conflicted
+++ resolved
@@ -48,6 +48,7 @@
   const online = useConnectivity();
   const [game, setGame] = useState<IGameState>(null);
   const [displayStats, setDisplayStats] = useState(false);
+  const [revealCards, setRevealCards] = useState(false);
   const [reachableScore, setReachableScore] = useState<number>(null);
   const [interturn, setInterturn] = useState(false);
   const [, setGameId] = useLocalStorage("gameId", null);
@@ -441,18 +442,17 @@
 
   function onReplay() {
     setDisplayStats(false);
+    setRevealCards(true);
     network.updateGame({
       ...game,
-      replayCursor: game.turnsHistory.length - 1,
-      synced: false
+      replayCursor: game.turnsHistory.length
     });
   }
 
   function onReplayCursorChange(replayCursor: number) {
     network.updateGame({
       ...game,
-      replayCursor,
-      synced: false
+      replayCursor
     });
   }
 
@@ -531,76 +531,11 @@
                   onReplay={onReplay}
                   onToggleStats={onToggleStats}
                 />
-<<<<<<< HEAD
                 <Tutorial placement="above" step={ITutorialStep.DISCARD_PILE}>
                   <DiscardArea />
                 </Tutorial>
               </div>
             </div>
-=======
-              ) : (
-                <>
-                  {game.status === IGameStatus.OVER &&
-                    (isReplayMode(game) ? (
-                      <ReplayViewer
-                        onReplayCursorChange={onReplayCursorChange}
-                        onStopReplay={onStopReplay}
-                      />
-                    ) : (
-                      <div className="flex flex-column w-100 bb mb1 ph2">
-                        <Txt
-                          className="db"
-                          size={TxtSize.MEDIUM}
-                          value={`The game is over! • Your score is ${game.playedCards.length} 🎉`}
-                        />
-                        {reachableScore && (
-                          <Txt
-                            multiline
-                            className="db mt1 lavender"
-                            size={TxtSize.SMALL}
-                            value={`Estimated max score for this shuffle: ${reachableScore}. ${
-                              reachableScore > game.playedCards.length
-                                ? "Keep practicing"
-                                : "You did great!"
-                            }`}
-                          />
-                        )}
-                        <div className="flex w-100 justify-between mv2">
-                          <Button
-                            className="nowrap w4"
-                            size={ButtonSize.TINY}
-                            text="Watch replay"
-                            onClick={() => onReplay()}
-                          />
-                          <Button
-                            primary
-                            className="nowrap w4"
-                            size={ButtonSize.TINY}
-                            text="Toggle stats"
-                            onClick={() => onToggleStats()}
-                          />
-                        </div>
-                      </div>
-                    ))}
-                  <div className="h4 pt0-l overflow-y-scroll">
-                    <div className="flex justify-between h-100 pa1 pa2-l">
-                      <InstructionsArea
-                        interturn={interturn}
-                        reachableScore={reachableScore}
-                        onReplay={onReplay}
-                        onToggleStats={onToggleStats}
-                      />
-                      <Tutorial
-                        placement="above"
-                        step={ITutorialStep.DISCARD_PILE}
-                      >
-                        <DiscardArea />
-                      </Tutorial>
-                    </div>
-                  </div>
-                </>
-              ))}
->>>>>>> 0e9d0574
           </div>
 
           {interturn && (
@@ -623,6 +558,7 @@
               <div className="h-100">
                 <PlayersBoard
                   displayStats={displayStats}
+                  revealCards={revealCards}
                   selectedArea={selectedArea}
                   onCloseArea={onCloseArea}
                   onCommitAction={onCommitAction}
@@ -643,8 +579,8 @@
               )}
 
               {!isReplayMode(game) && (
-                <div className="flex flex-column flex-row-l justify-between w-100 pb2 ph2 ph0-l">
-                  <div>
+                <div className="flex flex-column flex-row-l justify-between items-center w-100 pb2 ph2 ph0-l">
+                  <div className="w-100 w-60-l">
                     <Txt
                       className="db"
                       size={TxtSize.MEDIUM}
@@ -663,26 +599,38 @@
                       />
                     )}
                   </div>
-                  <div className="flex justify-between justify-start-m items-start mt2">
-                    <Button
-                      primary
-                      className="nowrap mh1"
-                      size={ButtonSize.TINY}
-                      text="New game"
-                      onClick={() => onRestartGame()}
-                    />
-                    <Button
-                      className="nowrap mh1"
-                      size={ButtonSize.TINY}
-                      text="Watch replay"
-                      onClick={() => onReplay()}
-                    />
-                    <Button
-                      className="nowrap mh1"
-                      size={ButtonSize.TINY}
-                      text="Toggle stats"
-                      onClick={() => onToggleStats()}
-                    />
+                  <div className="flex w-100 w-40-l flex-wrap items-start mt2 mt0-l">
+                    <div className="flex w-100-l">
+                      <Button
+                        primary
+                        className="nowrap ma1 flex-1"
+                        size={ButtonSize.TINY}
+                        text="New game"
+                        onClick={() => onRestartGame()}
+                      />
+                      <Button
+                        className="nowrap ma1 flex-1"
+                        size={ButtonSize.TINY}
+                        text="Watch replay"
+                        onClick={() => onReplay()}
+                      />
+                    </div>
+                    <div className="flex w-100-l">
+                      <Button
+                        className="nowrap ma1 flex-1"
+                        size={ButtonSize.TINY}
+                        text={displayStats ? "Hide stats" : "Show stats"}
+                        onClick={() => onToggleStats()}
+                      />
+                      <Button
+                        className="nowrap ma1 flex-1"
+                        size={ButtonSize.TINY}
+                        text={revealCards ? "Hide cards" : "Reveal cards"}
+                        onClick={() => {
+                          setRevealCards(!revealCards);
+                        }}
+                      />
+                    </div>
                   </div>
                 </div>
               )}
