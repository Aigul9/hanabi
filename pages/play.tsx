--- conflicted
+++ resolved
@@ -142,7 +142,6 @@
   }
 
   return (
-<<<<<<< HEAD
     <GameContext.Provider value={game}>
       <SelfPlayerContext.Provider value={player}>
         <CurrentPlayerContext.Provider value={game.players[game.currentPlayer]}>
@@ -192,57 +191,5 @@
         </CurrentPlayerContext.Provider>
       </SelfPlayerContext.Provider>
     </GameContext.Provider>
-=======
-    <div className="w-100 h-100">
-      <div className="flex flex-row h-100">
-        <PlayersBoard
-          game={game}
-          player={player}
-          onNoSelectedPlayer={() => selectArea(null)}
-          onSelectPlayer={(p, cardIndex) =>
-            selectArea({
-              type:
-                p.id === player.id
-                  ? ActionAreaType.OWNGAME
-                  : ActionAreaType.PLAYER,
-              player: p,
-              cardIndex
-            })
-          }
-          onNotifyPlayer={onNotifyPlayer}
-        />
-        <div className="flex flex-column flex-grow-1 h-100 overflow-scroll bl b--gray-light">
-          <GameBoard
-            game={game}
-            onRollback={onRollback}
-            onMenuClick={onMenuClick}
-            onSelectDiscard={() =>
-              selectArea(
-                get(selectedArea, "type") === ActionAreaType.DISCARD
-                  ? null
-                  : { type: ActionAreaType.DISCARD }
-              )
-            }
-          />
-          {game.status === "lobby" && (
-            <Lobby
-              game={game}
-              player={player}
-              onJoinGame={onJoinGame}
-              onStartGame={onStartGame}
-            />
-          )}
-          {game.status === "ongoing" && (
-            <ActionArea
-              game={game}
-              selectedArea={selectedArea}
-              player={player}
-              onCommitAction={onCommitAction}
-            />
-          )}
-        </div>
-      </div>
-    </div>
->>>>>>> 0591a084
   );
 }