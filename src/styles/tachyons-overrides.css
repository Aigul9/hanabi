/**
 * This adds a few intermdiate Tachyons style classes to handle special cases.
 * Definitely not ideal. We should define our own scales & such using css variables.
 * @see https://github.com/tachyons-css/tachyons-custom
 */

.h1\.25 {
  height: 1.25rem;
}

.w1\.25 {
  width: 1.25rem;
}

.h1\.5 {
  height: 1.5rem;
}

.w1\.5 {
  width: 1.5rem;
}

.h2\.5 {
  height: 3rem;
}

.w2\.5 {
  width: 3rem;
}

.w4\.5 {
  width: 12rem;
}

.bw0\.5 {
  border-width: 0.075rem;
}

@media screen and (min-width: 60em) {
  .h2\.5-l {
    height: 3rem;
  }

  .w2\.5-l {
    width: 3rem;
  }

  .h2\.5 {
    height: 4rem;
  }

  .w2\.5 {
    width: 4rem;
  }

  .h3\.5-l {
    height: 5rem;
  }

  .w3\.5-l {
    width: 5rem;
  }

  .h4\.5-l {
    height: 12rem;
  }

  .w4\.5-l {
    width: 12rem;
  }
}

/**
 * Typography
 */

.lh-normal {
  line-height: 1;
}

.pre-line {
  white-space: pre-line;
}

/**
 * Flexbox
 */
.flex-square {
  flex: 1 0 auto;
}

.flex-square:before {
  content: "";
  padding-top: 100%;
}

/**
 * Sizes
 */
.mh-30vh {
  max-height: 30vh;
}

<<<<<<< HEAD
.top--1\.5 {
  top: -1.5rem
}
=======
/**
 * Borders
 */

 .bw1\.5 { border-width: 0.15rem; }
>>>>>>> e300419d
<|MERGE_RESOLUTION|>--- conflicted
+++ resolved
@@ -101,14 +101,12 @@
   max-height: 30vh;
 }
 
-<<<<<<< HEAD
 .top--1\.5 {
   top: -1.5rem
 }
-=======
+
 /**
  * Borders
  */
 
- .bw1\.5 { border-width: 0.15rem; }
->>>>>>> e300419d
+ .bw1\.5 { border-width: 0.15rem; }