import Fireworks from "fireworks-canvas";
import { useRouter } from "next/router";
import React, { useEffect, useRef, useState } from "react";
import { useTranslation } from "react-i18next";
import shortid from "shortid";

import { ActionAreaType, ISelectedArea } from "~/components/actionArea";
import DiscardArea from "~/components/discardArea";
import GameBoard from "~/components/gameBoard";
import Lobby from "~/components/lobby";
import Logs from "~/components/logs";
import MenuArea from "~/components/menuArea";
import PlayersBoard from "~/components/playersBoard";
import ReplayViewer from "~/components/replayViewer";
import RollbackArea from "~/components/rollbackArea";
import Tutorial, { ITutorialStep } from "~/components/tutorial";
import Button, { ButtonSize } from "~/components/ui/button";
import Txt, { TxtSize } from "~/components/ui/txt";
import { useCurrentPlayer, useGame, useSelfPlayer } from "~/hooks/game";
import useLocalStorage from "~/hooks/localStorage";
import useNetwork from "~/hooks/network";
import { useNotifications } from "~/hooks/notifications";
import usePrevious from "~/hooks/previous";
import { useReplay } from "~/hooks/replay";
import { useSoundEffects } from "~/hooks/sounds";
import { commitAction, getMaximumPossibleScore, getScore, joinGame, newGame, recreateGame } from "~/lib/actions";
import { play } from "~/lib/ai";
import { cheat } from "~/lib/ai-cheater";
import IGameState, { GameMode, IGameHintsLevel, IGameStatus } from "~/lib/state";

interface Props {
  onGameChange: (game: IGameState) => void;
}

export function Game(props: Props) {
  const { onGameChange } = props;
  const { t } = useTranslation();

  const network = useNetwork();
  const router = useRouter();
  const [displayStats, setDisplayStats] = useState(false);
  const [reachableScore, setReachableScore] = useState<number>(null);
  const [interturn, setInterturn] = useState(false);
  const [, setGameId] = useLocalStorage("gameId", null);
  const [playerId] = useLocalStorage("playerId", shortid());
  const [selectedArea, selectArea] = useState<ISelectedArea>({
    id: "logs",
    type: ActionAreaType.LOGS,
  });
  const fireworksRef = useRef();

  const game = useGame();
  const currentPlayer = useCurrentPlayer();
  const selfPlayer = useSelfPlayer();
  const replay = useReplay();

  useNotifications();
  useSoundEffects();

  /**
   * Resets the selected area when a player plays.
   */
  useEffect(() => {
    selectArea({ id: "logs", type: ActionAreaType.LOGS });
  }, [game && game.turnsHistory.length]);

  /**
   * Toggle interturn state on new turn for pass & play
   */
  useEffect(() => {
    if (!game) return;
    if (game.options.gameMode !== GameMode.PASS_AND_PLAY) return;
    if (game.players.length < game.options.playersCount) return;
    if (game.status !== IGameStatus.ONGOING) return;

    setInterturn(true);
  }, [game && game.turnsHistory.length, game && game.players.length, game && game.status]);

  /**
   * Play for bots.
   */
  useEffect(() => {
    if (!game) return;
    if (!game.synced) return;
    if (game.status !== IGameStatus.ONGOING) return;
    if (!selfPlayer || selfPlayer.index) return;
    if (!currentPlayer.bot) return;

    if (game.options.botsWait === 0) {
      network.updateGame(play(game));
      return;
    }

    network.setReaction(game, currentPlayer, "🧠");
    const timeout = setTimeout(() => {
      network.updateGame(play(game));
      game.options.botsWait && network.setReaction(game, currentPlayer, null);
    }, game.options.botsWait);

    return () => clearTimeout(timeout);
  }, [game && game.currentPlayer, game && game.status, game && game.synced]);

  /**
   * At the start of the game, compute and store the maximum score
   * that our cheating AI can achieve.
   */
  useEffect(() => {
    if (!game) return;
    if (![IGameStatus.ONGOING, IGameStatus.OVER].includes(game.status)) return;

    let sameGame = newGame({
      id: game.id,
      playersCount: game.options.playersCount,
      variant: game.options.variant,
      allowRollback: false,
      preventLoss: false,
      seed: game.options.seed,
      private: true,
      hintsLevel: IGameHintsLevel.NONE,
      botsWait: 1000,
      turnsHistory: false,
      gameMode: GameMode.NETWORK,
    });

    game.players.forEach(player => {
      sameGame = joinGame(sameGame, {
        id: player.id,
        name: player.name,
        bot: true,
      });
    });

    while (sameGame.status !== IGameStatus.OVER) {
      sameGame = cheat(sameGame);
    }

    setReachableScore(getScore(sameGame));
  }, [game && game.status]);

  /**
   * Display fireworks animation when game ends
   */
  useEffect(() => {
    if (!game) return;
    if (game.status !== IGameStatus.OVER) return;

    const fireworks = new Fireworks(fireworksRef.current, {
      maxRockets: 5, // max # of rockets to spawn
      rocketSpawnInterval: 150, // milliseconds to check if new rockets should spawn
      numParticles: 100, // number of particles to spawn when rocket explodes (+0-10)
      explosionMinHeight: 10, // minimum percentage of height of container at which rockets explode
      explosionChance: 1, // chance in each tick the rocket will explode
    });
    fireworks.start();

    const timeout = setTimeout(() => {
      fireworks.stop();
    }, game.playedCards.length * 200); // stop rockets from spawning

    return () => clearTimeout(timeout);
  }, [game && game.status]);

  /**
   * Redirect players to next game
   */
  const previousNextGameId = usePrevious(game ? game.nextGameId : null);
  useEffect(() => {
    if (!game) return;
    if (!game.nextGameId) return;
    if (!previousNextGameId) return;

    setDisplayStats(false);
    router.push(`/play?gameId=${game.nextGameId}`);
  }, [game && game.nextGameId]);

  function onJoinGame(player) {
    const newState = joinGame(game, { id: playerId, ...player });

    onGameChange({ ...newState, synced: false });
    network.updateGame(newState);

    setGameId(game.id);
  }

  function onAddBot() {
    const playerId = shortid();
    const botsCount = game.players.filter(p => p.bot).length;

    const bot = {
      name: `AI #${botsCount + 1}`,
    };
    const newState = joinGame(game, { id: playerId, ...bot, bot: true });

    onGameChange({ ...newState, synced: false });
    network.updateGame(newState);
  }

  async function onStartGame() {
    const newState = {
      ...game,
      status: IGameStatus.ONGOING,
      startedAt: Date.now(),
    };

    onGameChange({ ...newState, synced: false });
    network.updateGame(newState);
  }

  async function onCommitAction(action) {
    const newState = commitAction(game, action);

    const misplay = getMaximumPossibleScore(game) !== getMaximumPossibleScore(newState);
    if (game.options.preventLoss && misplay) {
      if (!window.confirm(t("preventLossContent"))) {
        return;
      }
    }

    if (game.options.gameMode === GameMode.PASS_AND_PLAY) {
      setInterturn(true);
    }

    onGameChange({ ...newState, synced: false });
    network.updateGame(newState);
  }

  function onCloseArea() {
    selectArea({
      id: "logs",
      type: ActionAreaType.LOGS,
    });
  }

  function onRollbackClick() {
    onSelectArea({
      id: "rollback",
      type: ActionAreaType.ROLLBACK,
    });
  }

  async function onNotifyPlayer(player) {
    network.setNotification(game, player, true);
  }

  async function onReaction(reaction) {
    network.setReaction(game, selfPlayer, reaction);
  }

  function onSelectArea(area: ISelectedArea) {
    if (area.id === selectedArea.id) {
      return selectArea({
        id: "logs",
        type: ActionAreaType.LOGS,
      });
    }

    selectArea(area);
  }

  function onSelectPlayer(player, cardIndex) {
    const self = player.id === selfPlayer?.id;

    if (displayStats) {
      return;
    }

    onSelectArea({
      id: self ? `game-${player.id}-${cardIndex}` : `game-${player.id}`,
      type: self ? ActionAreaType.SELF_PLAYER : ActionAreaType.OTHER_PLAYER,
      player,
      cardIndex,
    });
  }

  function onMenuClick() {
    onSelectArea({
      id: "menu",
      type: ActionAreaType.MENU,
    });
  }

  function onReplay() {
    setDisplayStats(false);
    replay.moveCursor(game.turnsHistory.length);
  }

  function onReplayCursorChange(replayCursor: number) {
    replay.moveCursor(replayCursor);
  }

  function onStopReplay() {
    replay.moveCursor(null);
  }

  function onToggleStats() {
    setDisplayStats(!displayStats);

    selectArea({
      id: "logs",
      type: ActionAreaType.LOGS,
    });
  }

  async function onRestartGame() {
    const nextGame = recreateGame(game);

    await network.updateGame(nextGame);

    network.updateGame({
      ...game,
      nextGameId: nextGame.id,
    });
  }

  return (
    <>
      <div className="bg-main-dark relative flex flex-column w-100 h-100">
        <div className="bg-black-50 pa2 pv2-l ph6.5-m">
          <GameBoard onMenuClick={onMenuClick} onRollbackClick={onRollbackClick} />
        </div>
        <div className="flex flex-column bg-black-50 bb b--yellow ph6.5-m">
          {selectedArea.type === ActionAreaType.MENU && (
            <div className="h4 pa2 ph3-l">
              <MenuArea onCloseArea={onCloseArea} />
            </div>
          )}

          {game.status === IGameStatus.LOBBY && (
            <Lobby onAddBot={onAddBot} onJoinGame={onJoinGame} onStartGame={onStartGame} />
          )}

          {selectedArea.type === ActionAreaType.ROLLBACK && (
            <div className="h4 pa2 ph3-l">
              <RollbackArea onCloseArea={onCloseArea} />
            </div>
          )}

<<<<<<< HEAD
          {selectedArea.type === ActionAreaType.LOGS && game.status !== IGameStatus.LOBBY && (
            <div className="h4 pt0-l overflow-y-scroll">
              <div className="flex justify-between h-100 pa1 pa2-l">
                <Logs interturn={interturn} />
                <div className="flex flex-column justify-between items-end">
                  <Tutorial placement="above" step={ITutorialStep.DISCARD_PILE}>
                    <DiscardArea />
                  </Tutorial>
                  <Button
                    void
                    size={ButtonSize.TINY}
                    text={replay.cursor === null ? t("rewind") : t("back")}
                    onClick={() => {
                      if (replay.cursor === null) {
                        onReplay();
                      } else {
                        onStopReplay();
                      }
                    }}
                  />
=======
          {game.status !== IGameStatus.LOBBY &&
            selectedArea.type !== ActionAreaType.MENU &&
            selectedArea.type !== ActionAreaType.ROLLBACK && (
              <div className="h4 pt0-l overflow-y-scroll">
                <div className="flex justify-between h-100 pa1 pa2-l">
                  <Logs interturn={interturn} />
                  <div className="flex flex-column justify-between items-end">
                    <Tutorial placement="above" step={ITutorialStep.DISCARD_PILE}>
                      <DiscardArea />
                    </Tutorial>
                    <Button
                      void
                      size={ButtonSize.TINY}
                      text={replay.cursor === null ? "🕑 Rewind" : "Back to game"}
                      onClick={() => {
                        if (replay.cursor === null) {
                          onReplay();
                        } else {
                          onStopReplay();
                        }
                      }}
                    />
                  </div>
>>>>>>> b4889bc7
                </div>
              </div>
            )}
        </div>

        {interturn && (
          <div className="flex-grow-1 flex flex-column items-center justify-center">
            <Txt size={TxtSize.MEDIUM} value={t("theirTurn", { currentPlayerName: currentPlayer.name })} />
            <Button
              primary
              className="mt4"
              size={ButtonSize.MEDIUM}
              text={t("go")}
              onClick={() => setInterturn(false)}
            />
          </div>
        )}
        {!interturn && (
          <div className="flex flex-grow-1 flex-column">
            <div className="h-100">
              <PlayersBoard
                displayStats={displayStats}
                selectedArea={selectedArea}
                onCloseArea={onCloseArea}
                onCommitAction={onCommitAction}
                onNotifyPlayer={onNotifyPlayer}
                onReaction={onReaction}
                onSelectPlayer={onSelectPlayer}
              />
            </div>
          </div>
        )}

        {game.status === IGameStatus.ONGOING && replay.cursor !== null && (
          <div className="flex flex-column bg-black-50 bt b--yellow pv3 pv4-l ph6.5-m">
            <ReplayViewer onReplayCursorChange={onReplayCursorChange} onStopReplay={onStopReplay} />
          </div>
        )}

        {game.status === IGameStatus.OVER && (
          <div className="flex flex-column bg-black-50 bt b--yellow pv3 pv4-l ph6.5-m">
            {replay.cursor !== null && (
              <ReplayViewer onReplayCursorChange={onReplayCursorChange} onStopReplay={onStopReplay} />
            )}

            {replay.cursor === null && (
              <div className="flex flex-column flex-row-l justify-between items-center w-100 pb2 ph2 ph0-l">
                <div className="w-100 w-60-l">
                  <Txt
                    className="db"
                    size={TxtSize.MEDIUM}
                    value={t("gameOver", { playedCardsLength: game.playedCards.length })}
                  />
                  {reachableScore && (
                    <Txt
                      multiline
                      className="db mt1 lavender"
                      size={TxtSize.SMALL}
                      value={
                        t("estimatedMaxScore", { reachableScore }) +
                        ` ` +
                        (reachableScore > game.playedCards.length ? t("keepPracticing") : t("congrats"))
                      }
                    />
                  )}
                </div>
                <div className="flex w-100 w-40-l flex-wrap items-start mt2 mt0-l">
                  <div className="flex w-100-l">
                    <Button
                      primary
                      className="nowrap ma1 flex-1"
                      size={ButtonSize.TINY}
                      text={t("newGame")}
                      onClick={() => onRestartGame()}
                    />
                  </div>
                  <div className="flex w-100-l">
                    <Button
                      outlined
                      className="nowrap ma1 flex-1"
                      size={ButtonSize.TINY}
                      text={displayStats ? t("hideStats") : t("showStats")}
                      onClick={() => onToggleStats()}
                    />
                    <Button
                      outlined
                      className="nowrap ma1 flex-1"
                      size={ButtonSize.TINY}
                      text="Summary"
                      onClick={() => {
                        router.push(`/summary?gameId=${game.id}`);
                      }}
                    />
                  </div>
                </div>
              </div>
            )}
          </div>
        )}
      </div>

      <div ref={fireworksRef} className="fixed absolute--fill z-999" style={{ pointerEvents: "none" }} />
    </>
  );
}<|MERGE_RESOLUTION|>--- conflicted
+++ resolved
@@ -335,28 +335,6 @@
             </div>
           )}
 
-<<<<<<< HEAD
-          {selectedArea.type === ActionAreaType.LOGS && game.status !== IGameStatus.LOBBY && (
-            <div className="h4 pt0-l overflow-y-scroll">
-              <div className="flex justify-between h-100 pa1 pa2-l">
-                <Logs interturn={interturn} />
-                <div className="flex flex-column justify-between items-end">
-                  <Tutorial placement="above" step={ITutorialStep.DISCARD_PILE}>
-                    <DiscardArea />
-                  </Tutorial>
-                  <Button
-                    void
-                    size={ButtonSize.TINY}
-                    text={replay.cursor === null ? t("rewind") : t("back")}
-                    onClick={() => {
-                      if (replay.cursor === null) {
-                        onReplay();
-                      } else {
-                        onStopReplay();
-                      }
-                    }}
-                  />
-=======
           {game.status !== IGameStatus.LOBBY &&
             selectedArea.type !== ActionAreaType.MENU &&
             selectedArea.type !== ActionAreaType.ROLLBACK && (
@@ -370,7 +348,7 @@
                     <Button
                       void
                       size={ButtonSize.TINY}
-                      text={replay.cursor === null ? "🕑 Rewind" : "Back to game"}
+                      text={replay.cursor === null ? t("rewind") : t("back")}
                       onClick={() => {
                         if (replay.cursor === null) {
                           onReplay();
@@ -380,7 +358,6 @@
                       }}
                     />
                   </div>
->>>>>>> b4889bc7
                 </div>
               </div>
             )}
