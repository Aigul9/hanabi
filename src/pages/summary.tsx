--- conflicted
+++ resolved
@@ -1,11 +1,5 @@
 import { useRouter } from "next/router";
-<<<<<<< HEAD
-import React, { ReactNode, useEffect, useState } from "react";
-import { useTranslation } from "react-i18next";
-import shortid from "shortid";
-=======
 import React, { useEffect } from "react";
->>>>>>> a8fb831c
 
 import LoadingScreen from "~/components/loadingScreen";
 
@@ -15,12 +9,6 @@
  */
 export default function Summary() {
   const router = useRouter();
-<<<<<<< HEAD
-  const [game, setGame] = useState<IGameState>(null);
-  const { t } = useTranslation();
-
-=======
->>>>>>> a8fb831c
   const { gameId } = router.query;
 
   useEffect(() => {
@@ -29,124 +17,5 @@
     router.replace(`/${gameId}/summary`);
   }, [gameId]);
 
-<<<<<<< HEAD
-  function onBackClick() {
-    router.push(`/play?gameId=${gameId}`);
-  }
-
-  function gameVariantToText(gameVariant) {
-    switch (gameVariant) {
-      case GameVariant.CLASSIC:
-        return t("classicVariant");
-        break;
-      case GameVariant.MULTICOLOR:
-        return t("multicolorVariant");
-        break;
-      case GameVariant.RAINBOW:
-        return t("rainbowVariant");
-        break;
-      case GameVariant.ORANGE:
-        return t("orangeVariant");
-        break;
-      default:
-        return "UNKNOWN";
-    }
-  }
-
-  if (!game) {
-    return <LoadingScreen />;
-  }
-
-  const gameDuration = game.startedAt && game.endedAt ? formatDuration(game.startedAt - 7200000, game.endedAt) : null;
-
-  return (
-    <GameContext.Provider value={game}>
-      <div className="flex flex-column items-center mb5">
-        <Button
-          void
-          className="absolute left-0 top-1"
-          size={ButtonSize.MEDIUM}
-          text={`< ${t("back")}`}
-          onClick={() => onBackClick()}
-        />
-        <Txt className="mt4" size={TxtSize.LARGE} value={t("summary")} />
-        <div className="flex flex-column items-center mt4">
-          <Txt size={TxtSize.MEDIUM} value={t("summarySubtitle")} />
-          <Txt className="mt2" size={TxtSize.MEDIUM}>
-            <span>{`${t("players")}: ${game.players.length}`}</span>
-            <span className="ml1">
-              · {t("mode")}: {gameVariantToText(game.options.variant)}
-            </span>
-            <span className="ml2">
-              · {t("shuffle")} #{game.options.seed}
-            </span>
-          </Txt>
-          {gameDuration && <Txt className="mt2" size={TxtSize.MEDIUM} value={t("gameCompleted", { gameDuration })} />}
-        </div>
-
-        <Section title={t("result")}>
-          <GameBoard />
-        </Section>
-
-        <Section title={t("evolution")}>
-          <Txt className="db mb3" size={TxtSize.SMALL} value={t("evolutionSubtext")} />
-          <GameStats />
-        </Section>
-
-        <Section className="flex justify-center-l" title={t("playerActions")}>
-          {game.players.map((player, i) => {
-            return (
-              <div key={i} className="flex flex-column items-center mh3 mh4-m">
-                <Txt value={player.name} />
-                <div className="mt2 mh2">
-                  <PlayerStats player={player} />
-                </div>
-              </div>
-            );
-          })}
-        </Section>
-
-        <Section title={t("playerHints")}>
-          <GameActionsStats />
-        </Section>
-
-        <Section className="tc" title={t("tryOutTitle")}>
-          <div>
-            <Txt
-              value={`${t("players")}: ${game.players.length} - ${t("mode")}: ${gameVariantToText(
-                game.options.variant
-              )}`}
-            />
-            <Button
-              primary
-              className="ml3"
-              text={t("tryOutButton")}
-              onClick={async () => {
-                const nextGameId = shortid();
-                const nextGame = newGame({
-                  ...game.options,
-                  id: nextGameId,
-                });
-
-                await network.updateGame(nextGame);
-
-                router.push(`/play?gameId=${nextGame.id}`);
-              }}
-            />
-          </div>
-          <div className="mt4">
-            <Txt>
-              <span>{t("tryOutAlternative")}</span>
-              <a className="ml2 lavender" href="https://hanabi.cards">
-                hanabi.cards
-              </a>
-            </Txt>
-          </div>
-        </Section>
-      </div>
-    </GameContext.Provider>
-  );
-=======
   return <LoadingScreen />;
->>>>>>> a8fb831c
 }