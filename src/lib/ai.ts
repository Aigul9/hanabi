--- conflicted
+++ resolved
@@ -41,17 +41,10 @@
   if (card.color === "multicolor" || card.number === 5) {
     return true;
   }
-<<<<<<< HEAD
+
   const discarded = state.discardPile.filter(c => c.color === card.color && c.number === card.number);
-  if (card.number === 1) {
-    if (discarded.length === 2) {
+  if ((card.number === 1 && discarded.length === 2) || discarded.length > 0) {
       return true;
-    }
-  } else if (discarded.length > 0) {
-=======
-  if (state.discardPile.find((c) => c.color === card.color && c.number === card.number)) {
->>>>>>> 38e9566e
-    return true;
   }
 
   return false;
