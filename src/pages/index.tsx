import { useRouter } from "next/router";
<<<<<<< HEAD
import React, { useState } from "react";
import { useTranslation } from "react-i18next";
=======
import React, { useRef } from "react";
>>>>>>> b4889bc7

import LanguageSelector from "~/components/languageSelector";
import Rules from "~/components/rules";
import Button, { ButtonSize } from "~/components/ui/button";
import Txt, { TxtSize } from "~/components/ui/txt";
import useLocalStorage from "~/hooks/localStorage";

export default function Home() {
  const router = useRouter();
<<<<<<< HEAD
  const { t } = useTranslation();
  const [showRules, setShowRules] = useState(false);
=======
>>>>>>> b4889bc7
  const [gameId] = useLocalStorage("gameId", null);
  const [playerId] = useLocalStorage("playerId", null);
  const rulesRef = useRef<HTMLDivElement>();

  const lastGame = gameId && playerId ? { gameId } : null;

  return (
<<<<<<< HEAD
    <div className="relative w-100 h-100 flex flex-column justify-center items-center bg-main-dark pa2 pv4-l ph3-l shadow-5 br3">
      <div className="absolute top-1 right-1">
        <LanguageSelector />
      </div>
      <div className="flex flex-column items-center">
        <img alt={t("landingImageAlt", "Hanabi cards game online logo")} className="mw4 mb4" src="/static/hanabi.png" />
        <Txt size={TxtSize.LARGE} value={t("hanabi", "Hanabi")} />
      </div>
      <span className="tc lavender">{t("tagline", "Play the Hanabi game online with friends!")}</span>
      <div className="flex flex-column mt5">
        <Button
          className="mb4"
          id="create-room"
          size={ButtonSize.LARGE}
          text={t("createRoom", "Create a room")}
          onClick={() => router.push("/new-game")}
        />
        <Button
          className="mb4"
          id="join-room"
          size={ButtonSize.LARGE}
          text={t("joinRoom", "Join a room")}
          onClick={() => router.push("/join-game")}
        />
        {lastGame && (
=======
    <div className="w-100 overflow-y-scroll flex flex-column justify-center items-center bg-main-dark pa2 pv4-l ph3-l shadow-5 br3">
      <div className="vh-100 flex flex-column items-center justify-center">
        <div className="flex flex-column items-center">
          <img alt="Hanabi cards game online logo" className="mw4 mb4" src="/static/hanabi.png" />
          <Txt size={TxtSize.LARGE} value="Hanabi" />
        </div>
        <span className="tc lavender">Play the Hanabi game online with friends!</span>
        <div className="flex flex-column mt5">
          <Button
            className="mb4"
            id="create-room"
            size={ButtonSize.LARGE}
            text="Create a room"
            onClick={() => router.push("/new-game")}
          />
>>>>>>> b4889bc7
          <Button
            className="mb4"
            id="join-room"
            size={ButtonSize.LARGE}
<<<<<<< HEAD
            text={t("rejoinGame", "Rejoin game")}
            onClick={() =>
              router.replace({
                pathname: "/play",
                query: lastGame,
              })
            }
          />
        )}
        <span className="tc pointer" onClick={() => setShowRules(true)}>
          {t("whatsHanabi", "What's Hanabi?")}
        </span>
        {showRules && <Rules setShowRules={setShowRules} />}
=======
            text="Join a room"
            onClick={() => router.push("/join-game")}
          />
          {lastGame && (
            <Button
              className="mb4"
              id="rejoin-game"
              size={ButtonSize.LARGE}
              text="Rejoin game"
              onClick={() =>
                router.replace({
                  pathname: "/play",
                  query: lastGame,
                })
              }
            />
          )}
          <span
            className="flex flex-column items-center link white pointer mt4"
            onClick={() => {
              rulesRef.current.scrollIntoView({ behavior: "smooth" });
            }}
          >
            <span>What's Hanabi?</span>
            <span>⌄</span>
          </span>
        </div>
      </div>
      <div ref={rulesRef}>
        <Rules />
>>>>>>> b4889bc7
      </div>
    </div>
  );
}<|MERGE_RESOLUTION|>--- conflicted
+++ resolved
@@ -1,10 +1,6 @@
 import { useRouter } from "next/router";
-<<<<<<< HEAD
-import React, { useState } from "react";
+import React, { useRef } from "react";
 import { useTranslation } from "react-i18next";
-=======
-import React, { useRef } from "react";
->>>>>>> b4889bc7
 
 import LanguageSelector from "~/components/languageSelector";
 import Rules from "~/components/rules";
@@ -14,11 +10,7 @@
 
 export default function Home() {
   const router = useRouter();
-<<<<<<< HEAD
   const { t } = useTranslation();
-  const [showRules, setShowRules] = useState(false);
-=======
->>>>>>> b4889bc7
   const [gameId] = useLocalStorage("gameId", null);
   const [playerId] = useLocalStorage("playerId", null);
   const rulesRef = useRef<HTMLDivElement>();
@@ -26,7 +18,6 @@
   const lastGame = gameId && playerId ? { gameId } : null;
 
   return (
-<<<<<<< HEAD
     <div className="relative w-100 h-100 flex flex-column justify-center items-center bg-main-dark pa2 pv4-l ph3-l shadow-5 br3">
       <div className="absolute top-1 right-1">
         <LanguageSelector />
@@ -52,28 +43,10 @@
           onClick={() => router.push("/join-game")}
         />
         {lastGame && (
-=======
-    <div className="w-100 overflow-y-scroll flex flex-column justify-center items-center bg-main-dark pa2 pv4-l ph3-l shadow-5 br3">
-      <div className="vh-100 flex flex-column items-center justify-center">
-        <div className="flex flex-column items-center">
-          <img alt="Hanabi cards game online logo" className="mw4 mb4" src="/static/hanabi.png" />
-          <Txt size={TxtSize.LARGE} value="Hanabi" />
-        </div>
-        <span className="tc lavender">Play the Hanabi game online with friends!</span>
-        <div className="flex flex-column mt5">
-          <Button
-            className="mb4"
-            id="create-room"
-            size={ButtonSize.LARGE}
-            text="Create a room"
-            onClick={() => router.push("/new-game")}
-          />
->>>>>>> b4889bc7
           <Button
             className="mb4"
             id="join-room"
             size={ButtonSize.LARGE}
-<<<<<<< HEAD
             text={t("rejoinGame", "Rejoin game")}
             onClick={() =>
               router.replace({
@@ -86,39 +59,9 @@
         <span className="tc pointer" onClick={() => setShowRules(true)}>
           {t("whatsHanabi", "What's Hanabi?")}
         </span>
-        {showRules && <Rules setShowRules={setShowRules} />}
-=======
-            text="Join a room"
-            onClick={() => router.push("/join-game")}
-          />
-          {lastGame && (
-            <Button
-              className="mb4"
-              id="rejoin-game"
-              size={ButtonSize.LARGE}
-              text="Rejoin game"
-              onClick={() =>
-                router.replace({
-                  pathname: "/play",
-                  query: lastGame,
-                })
-              }
-            />
-          )}
-          <span
-            className="flex flex-column items-center link white pointer mt4"
-            onClick={() => {
-              rulesRef.current.scrollIntoView({ behavior: "smooth" });
-            }}
-          >
-            <span>What's Hanabi?</span>
-            <span>⌄</span>
-          </span>
-        </div>
       </div>
       <div ref={rulesRef}>
         <Rules />
->>>>>>> b4889bc7
       </div>
     </div>
   );
