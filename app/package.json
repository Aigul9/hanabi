--- conflicted
+++ resolved
@@ -13,11 +13,8 @@
     "next": "9.0.3",
     "react": "16.8.6",
     "react-dom": "16.8.6",
-<<<<<<< HEAD
+    "react-modal": "^3.9.1",
     "shuffle-seed": "^1.1.6"
-=======
-    "react-modal": "^3.9.1"
->>>>>>> 5cb3d52b
   },
   "devDependencies": {
     "@types/node": "^12.6.9",
