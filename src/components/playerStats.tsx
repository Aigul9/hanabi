import classnames from "classnames";
import { groupBy } from "lodash";
import React, { useEffect, useState } from "react";
import { useTranslation } from "react-i18next";

import Txt, { TxtSize } from "~/components/ui/txt";
import { useGame } from "~/hooks/game";
import { IInsightColor, IPlayer } from "~/lib/state";

interface Props {
  player: IPlayer;
  className?: string;
}

export function percentage(num: number, den: number) {
  if (!den) {
    return "-";
  }

  return `${Math.round((num * 100) / den)}%`;
}

export default function PlayerStats(props: Props) {
<<<<<<< HEAD
  const { player } = props;
  const { t } = useTranslation();
=======
  const { player, className } = props;
>>>>>>> b4889bc7

  const game = useGame();

  const [playsCount, setPlaysCount] = useState(0);
  const [discardsCount, setDiscardsCount] = useState(0);
  const [hintsCount, setHintsCount] = useState(0);

  const playerTurns = game.turnsHistory.filter(turn => turn.action.from === player.index);

  const groupedTurns = groupBy(playerTurns, turn => turn.action.action);

  const totalCount = playerTurns.length;

  useEffect(() => {
    const timeout = setTimeout(() => {
      setPlaysCount((groupedTurns["play"] || []).length);
      setDiscardsCount((groupedTurns["discard"] || []).length);
      setHintsCount((groupedTurns["hint"] || []).length);
    });

    return () => clearTimeout(timeout);
  }, []);

  return (
    <div className={classnames("flex flex-column", className)}>
      {totalCount > 0 && (
        <div className="flex mb2" style={{ height: 10, width: "100%" }}>
          <div
            className="h-100"
            style={{
              transition: "all ease-in-out 200ms",
              width: `${(hintsCount * 100) / totalCount}%`,
              backgroundColor: IInsightColor.Hint,
            }}
          />
          <div
            className="h-100"
            style={{
              transition: "all ease-in-out 200ms",
              width: `${(discardsCount * 100) / totalCount}%`,
              backgroundColor: IInsightColor.Discard,
            }}
          />
          <div
            className="h-100"
            style={{
              transition: "all ease-in-out 200ms",
              width: `${(playsCount * 100) / totalCount}%`,
              backgroundColor: IInsightColor.Play,
            }}
          />
        </div>
      )}

      <div className="flex items-center">
<<<<<<< HEAD
        <Txt className="flex-grow-1" size={TxtSize.SMALL} style={{ color: Colors.Hint }} value={t("hinted")} />
        <Txt className="ml4" size={TxtSize.SMALL} value={`${hintsCount}`} />
        <Txt
          className="ml1 lavender w2 nowrap"
          multiline={false}
          size={TxtSize.TINY}
=======
        <Txt className="flex-grow-1" size={TxtSize.SMALL} style={{ color: IInsightColor.Hint }} value={`Hinted`} />
        <Txt className="ml4" size={TxtSize.SMALL} value={`${hintsCount}`} />
        <Txt
          className="ml1 lavender w2 nowrap"
          size={TxtSize.XSMALL}
>>>>>>> b4889bc7
          value={`· ${percentage(hintsCount, totalCount)}`}
        />
      </div>
      <div className="flex items-center">
<<<<<<< HEAD
        <Txt className="flex-grow-1" size={TxtSize.SMALL} style={{ color: Colors.Discard }} value={t("discarded")} />
        <Txt className="ml4" size={TxtSize.SMALL} value={`${discardsCount}`} />
        <Txt
          className="ml1 lavender w2 nowrap"
          multiline={false}
          size={TxtSize.TINY}
=======
        <Txt
          className="flex-grow-1"
          size={TxtSize.SMALL}
          style={{ color: IInsightColor.Discard }}
          value={`Discarded`}
        />
        <Txt className="ml4" size={TxtSize.SMALL} value={`${discardsCount}`} />
        <Txt
          className="ml1 lavender w2 nowrap"
          size={TxtSize.XSMALL}
>>>>>>> b4889bc7
          value={`· ${percentage(discardsCount, totalCount)}`}
        />
      </div>
      <div className="flex items-center">
<<<<<<< HEAD
        <Txt className="flex-grow-1" size={TxtSize.SMALL} style={{ color: Colors.Play }} value={t("played")} />
        <Txt className="ml4" size={TxtSize.SMALL} value={`${playsCount}`} />
        <Txt
          className="ml1 lavender w2 nowrap"
          multiline={false}
          size={TxtSize.TINY}
=======
        <Txt className="flex-grow-1" size={TxtSize.SMALL} style={{ color: IInsightColor.Play }} value={`Played`} />
        <Txt className="ml4" size={TxtSize.SMALL} value={`${playsCount}`} />
        <Txt
          className="ml1 lavender w2 nowrap"
          size={TxtSize.XSMALL}
>>>>>>> b4889bc7
          value={`· ${percentage(playsCount, totalCount)}`}
        />
      </div>
    </div>
  );
}<|MERGE_RESOLUTION|>--- conflicted
+++ resolved
@@ -21,12 +21,8 @@
 }
 
 export default function PlayerStats(props: Props) {
-<<<<<<< HEAD
-  const { player } = props;
+  const { player, className } = props;
   const { t } = useTranslation();
-=======
-  const { player, className } = props;
->>>>>>> b4889bc7
 
   const game = useGame();
 
@@ -82,61 +78,34 @@
       )}
 
       <div className="flex items-center">
-<<<<<<< HEAD
-        <Txt className="flex-grow-1" size={TxtSize.SMALL} style={{ color: Colors.Hint }} value={t("hinted")} />
-        <Txt className="ml4" size={TxtSize.SMALL} value={`${hintsCount}`} />
-        <Txt
-          className="ml1 lavender w2 nowrap"
-          multiline={false}
-          size={TxtSize.TINY}
-=======
-        <Txt className="flex-grow-1" size={TxtSize.SMALL} style={{ color: IInsightColor.Hint }} value={`Hinted`} />
+        <Txt className="flex-grow-1" size={TxtSize.SMALL} style={{ color: IInsightColor.Hint }} value={t("hinted")} />
         <Txt className="ml4" size={TxtSize.SMALL} value={`${hintsCount}`} />
         <Txt
           className="ml1 lavender w2 nowrap"
           size={TxtSize.XSMALL}
->>>>>>> b4889bc7
           value={`· ${percentage(hintsCount, totalCount)}`}
         />
       </div>
       <div className="flex items-center">
-<<<<<<< HEAD
-        <Txt className="flex-grow-1" size={TxtSize.SMALL} style={{ color: Colors.Discard }} value={t("discarded")} />
-        <Txt className="ml4" size={TxtSize.SMALL} value={`${discardsCount}`} />
-        <Txt
-          className="ml1 lavender w2 nowrap"
-          multiline={false}
-          size={TxtSize.TINY}
-=======
         <Txt
           className="flex-grow-1"
           size={TxtSize.SMALL}
           style={{ color: IInsightColor.Discard }}
-          value={`Discarded`}
+          value={t("discarded")}
         />
         <Txt className="ml4" size={TxtSize.SMALL} value={`${discardsCount}`} />
         <Txt
           className="ml1 lavender w2 nowrap"
           size={TxtSize.XSMALL}
->>>>>>> b4889bc7
           value={`· ${percentage(discardsCount, totalCount)}`}
         />
       </div>
       <div className="flex items-center">
-<<<<<<< HEAD
-        <Txt className="flex-grow-1" size={TxtSize.SMALL} style={{ color: Colors.Play }} value={t("played")} />
-        <Txt className="ml4" size={TxtSize.SMALL} value={`${playsCount}`} />
-        <Txt
-          className="ml1 lavender w2 nowrap"
-          multiline={false}
-          size={TxtSize.TINY}
-=======
-        <Txt className="flex-grow-1" size={TxtSize.SMALL} style={{ color: IInsightColor.Play }} value={`Played`} />
+        <Txt className="flex-grow-1" size={TxtSize.SMALL} style={{ color: IInsightColor.Play }} value={t("played")} />
         <Txt className="ml4" size={TxtSize.SMALL} value={`${playsCount}`} />
         <Txt
           className="ml1 lavender w2 nowrap"
           size={TxtSize.XSMALL}
->>>>>>> b4889bc7
           value={`· ${percentage(playsCount, totalCount)}`}
         />
       </div>
