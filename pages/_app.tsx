--- conflicted
+++ resolved
@@ -11,38 +11,7 @@
 
 export default class App extends NextApp {
   render() {
-<<<<<<< HEAD
     return <Hanabi Component={this.props.Component} />;
-=======
-    const { Component, pageProps } = this.props;
-
-    return (
-      <>
-        <Head>
-          <link
-            href="/static/favicon.ico"
-            rel="shortcut icon"
-            type="image/x-icon"
-          />
-          <link href="/static/manifest.json" rel="manifest" />
-          <title>Hanabi</title>
-          <meta content="#00153f" name="theme-color" />
-          <meta
-            content="Play the hanabi card game online."
-            name="Description"
-          ></meta>
-          <link href="/static/hanabi-192.png" rel="apple-touch-icon" />
-        </Head>
-        <Container>
-          <NetworkContext.Provider value={this.network}>
-            <div className="aspect-ratio--object">
-              <Component {...pageProps} />
-            </div>
-          </NetworkContext.Provider>
-        </Container>
-      </>
-    );
->>>>>>> 310fac5c
   }
 }
 
@@ -60,8 +29,14 @@
           rel="shortcut icon"
           type="image/x-icon"
         />
+        <link href="/static/hanabi-192.png" rel="apple-touch-icon" />
+
         <link href="/static/manifest.json" rel="manifest" />
+        <link href="/static/hanabi-192.png" rel="apple-touch-icon" />
+
         <title>Hanabi</title>
+        <meta content="#00153f" name="theme-color" />
+        <meta content="Play the hanabi card game online." name="Description" />
       </Head>
       <Container>
         <NetworkContext.Provider value={network}>
