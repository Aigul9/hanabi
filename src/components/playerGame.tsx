import classnames from "classnames";
import React, { HTMLAttributes, useEffect, useState } from "react";
import Popover from "react-popover";
import posed, { PoseGroup } from "react-pose";

import Card, { CardSize, ICardContext, PositionMap } from "~/components/card";
import PlayerName, { PlayerNameSize } from "~/components/playerName";
import PlayerStats from "~/components/playerStats";
import ReactionsPopover from "~/components/reactionsPopover";
import Tutorial, { ITutorialStep } from "~/components/tutorial";
import Button, { ButtonSize } from "~/components/ui/button";
import Txt, { TxtSize } from "~/components/ui/txt";
import Vignettes from "~/components/vignettes";
import { useCurrentPlayer, useGame, useSelfPlayer } from "~/hooks/game";
import { useReplay } from "~/hooks/replay";
import { matchColor, MaxHints } from "~/lib/actions";
import { playSound } from "~/lib/sound";
import { ICard, IColor, IGameStatus, IHintAction, IPlayer } from "~/lib/state";

function isCardHintable(hint: IHintAction, card: ICard) {
  return hint.type === "color" ? matchColor(card.color, hint.value as IColor) : card.number === hint.value;
}

function textualHint(hint: IHintAction, cards: ICard[]) {
  const hintableCards = cards
    .map((c, i) => (isCardHintable(hint, c) ? i : null))
    .filter(i => i !== null)
    .map(i => PositionMap[i]);

  if (hintableCards.length === 0) {
    if (hint.type === "color") return `You have no ${hint.value} cards.`;
    else return `You have no ${hint.value}s.`;
  }

  if (hintableCards.length === 1) {
    if (hint.type === "color") return `Your card ${hintableCards[0]} is ${hint.value}`;
    else return `Your card ${hintableCards[0]} is a ${hint.value}`;
  }

  if (hint.type === "color") return `Your cards ${hintableCards.join(", ")} are ${hint.value}`;

  return `Your cards ${hintableCards.join(", ")} are ${hint.value}s`;
}

interface Props extends HTMLAttributes<HTMLElement> {
  player: IPlayer;
  selected: boolean;
  active?: boolean;
  self?: boolean;
  cardIndex?: number;
  displayStats: boolean;
  onSelectPlayer: Function;
  onNotifyPlayer?: Function;
  onReaction?: Function;
  onCommitAction: Function;
  onCloseArea: Function;
}

export default function PlayerGame(props: Props) {
  const {
    player,
    self = false,
    selected = false,
    cardIndex,
    onSelectPlayer,
    onNotifyPlayer,
    onCommitAction,
    onCloseArea,
    onReaction,
    active,
    displayStats,
    ...attributes
  } = props;

  const game = useGame();
  const replay = useReplay();
  const [reactionsOpen, setReactionsOpen] = useState(false);
  const [selectedCard, selectCard] = useState<number>(cardIndex);
  const [revealCards, setRevealCards] = useState(false);
  const [pendingHint, setPendingHint] = useState<IHintAction>({
    type: null,
    value: null,
  } as IHintAction);

  const selfPlayer = useSelfPlayer();
  const currentPlayer = useCurrentPlayer();

  useEffect(() => {
    setRevealCards(false);
  }, [game.id]);

  let hideCards = true;
  // Show cards when spectating game
  if (!selfPlayer) {
    hideCards = false;
  }
  // Show cards to other players
  if (!self && selfPlayer) {
    hideCards = false;
  }
  // Show cards in replay mode (when toggled)
  if (revealCards) {
    hideCards = false;
  }

  const canPlay = [IGameStatus.ONGOING, IGameStatus.OVER].includes(game.status) && !replay.cursor;

  const hasSelectedCard = selectedCard !== null;
  const cardContext = selected
    ? ICardContext.TARGETED_PLAYER
    : self
      ? ICardContext.SELF_PLAYER
      : ICardContext.OTHER_PLAYER;

  return (
    <>
      <div
        className={classnames("cards flex justify-between bg-main-dark pa2 pv2-l ph6.5-m relative", {
          "flex-column": selected,
        })}
        onClick={() => {
          if (!selected) onSelectPlayer(player, 0);
        }}
        {...attributes}
      >
        <div className="flex items-center">
          <div className="flex flex-column">
            {player === selfPlayer && player === currentPlayer && (
              <Tutorial placement="right" step={ITutorialStep.YOUR_TURN}>
                <Txt
                  className="yellow nt1"
                  id="your-turn"
                  size={TxtSize.TINY}
<<<<<<< HEAD
                  value={
                    game.status === IGameStatus.ONGOING
                      ? "Your turn"
                      : game.status === IGameStatus.OVER
                        ? ""
                        : "You'll start first"
                  }
=======
                  value={game.status === IGameStatus.LOBBY ? "You'll start first" : "Your turn"}
>>>>>>> 3bd8ca98
                />
              </Tutorial>
            )}
            <div className={classnames("flex items-center")}>
              {player === currentPlayer && <Txt className="yellow mr2" size={TxtSize.SMALL} value="➤" />}
              <PlayerName className="mr2" explicit={true} player={player} size={PlayerNameSize.MEDIUM} />
            </div>
          </div>

          {!self && player.reaction && (
            <Txt
              style={{
                animation: "FontPulse 600ms 5",
              }}
              value={player.reaction}
            />
          )}

          {self && !replay.cursor && (
            <Popover
              body={<ReactionsPopover onClose={() => setReactionsOpen(false)} onReaction={onReaction} />}
              className="z-999"
              isOpen={reactionsOpen}
              onOuterAction={() => setReactionsOpen(false)}
            >
              <a
                className="pointer grow"
                onClick={e => {
                  e.stopPropagation();
                  setReactionsOpen(!reactionsOpen);
                }}
              >
                {player.reaction && (
                  <Txt
                    style={{
                      animation: "FontPulse 600ms 5",
                    }}
                    value={player.reaction}
                  />
                )}
                {!player.reaction && <Txt style={{ filter: "grayscale(100%)" }} value="︎︎︎︎😊" />}
              </a>
            </Popover>
          )}

          {active && selfPlayer && !self && !player.notified && !player.bot && (
            <a
              className="ml1 ml4-l"
              onClick={e => {
                e.stopPropagation();
                onNotifyPlayer(player);
                playSound(`/static/sounds/bell.mp3`);
              }}
            >
              <Txt value="🔔" />
            </a>
          )}

          {selected && (
            <a className="absolute top-0 right-0 mt2 mr3 pr6.5-m" onClick={() => onCloseArea()}>
              <Txt value="×" />
            </a>
          )}
        </div>

        <div className={classnames("flex justify-end self-end flex-grow-1 dib")}>
          {displayStats && (
            <div className="ml3">
              <PlayerStats className="w4.5" player={player} />
            </div>
          )}
          {!displayStats && (
            <div className="relative flex items-center justify-end flex-grow-1 dib">
              {selected && (
                <Txt
                  className="lavender absolute top--1 right-2 dib"
                  size={TxtSize.TINY}
                  style={{ marginTop: "-1px" }}
                  value="⟶"
                />
              )}

              {game.status === IGameStatus.OVER && player === selfPlayer && (
                <Button
                  void
                  className={classnames({
                    revealCardButton: selected,
                  })}
                  size={ButtonSize.TINY}
                  text={revealCards ? "Hide" : "Reveal"}
                  onClick={e => {
                    e.stopPropagation();
                    setRevealCards(!revealCards);
                  }}
                />
              )}

              <PoseGroup>
                {player.hand.map((card, i) => (
                  <AnimatedCard key={card.id}>
                    <Card
                      card={card}
                      className={classnames({
                        "ma1": selected,
                        "mr1 mr2-l": i < player.hand.length - 1,
                      })}
                      context={cardContext}
                      hidden={hideCards}
                      position={i}
                      selected={
                        selected && (player === selfPlayer ? selectedCard === i : isCardHintable(pendingHint, card))
                      }
                      size={selected ? CardSize.LARGE : CardSize.MEDIUM}
                      style={{
                        ...(selected && { transition: "all 50ms ease-in-out" }),
                      }}
                      onClick={e => {
                        e.stopPropagation();
                        onSelectPlayer(player, i);
                        if (player === selfPlayer) {
                          selectCard(i);
                        }
                      }}
                    />
                  </AnimatedCard>
                ))}
              </PoseGroup>
            </div>
          )}
        </div>
      </div>

      {/* Self player actions */}
      <div
        className="ph6.5-m"
        style={{
          transform: "translateY(0)",
          transition: "transform 150ms ease-in-out",
          ...(!selected && { opacity: 0, transform: "translateY(-100px)" }),
        }}
      >
        {canPlay && selected && player === selfPlayer && selfPlayer === currentPlayer && (
          <div className="flex flex-column items-end mb2">
            <div className="flex justify-end items-center h-100-l">
              {hasSelectedCard && (
                <Txt className="pb1 pb2-l ml1 mb2 mr3 ml2-l" value={`Card ${PositionMap[selectedCard]} selected`} />
              )}

              {hasSelectedCard && (
                <div className="flex flex pb2">
                  {["discard", "play"].map(action => (
                    <Button
                      key={action}
                      className="mr2"
                      disabled={action === "discard" && game.tokens.hints === 8}
                      id={action}
                      text={action}
                      onClick={() =>
                        onCommitAction({
                          action,
                          from: selfPlayer.index,
                          cardIndex: selectedCard,
                        })
                      }
                    />
                  ))}
                </div>
              )}
            </div>
            {hasSelectedCard && game.tokens.hints === MaxHints && (
              <Txt className="orange mr2 flex flex-column items-end">
                <span>8 tokens</span>
                <span>You cannot discard</span>
              </Txt>
            )}
          </div>
        )}
      </div>

      {/* Other player actions */}
      <div
        className="ph6.5-m"
        style={{
          opacity: 1,
          transform: "translateY(0)",
          transition: "all 150ms ease-in-out",
          ...(!selected && { opacity: 0, transform: "translateY(-100px)" }),
        }}
      >
        {canPlay && selected && player !== selfPlayer && selfPlayer === currentPlayer && (
          <div className="flex flex-column items-end pb2 mr2">
            <Vignettes pendingHint={pendingHint} onSelect={action => setPendingHint(action)} />

            <div className="mt2 flex items-center">
              {pendingHint.value && game.tokens.hints !== 0 && (
                <Txt italic className="mr3" value={textualHint(pendingHint, player.hand)} />
              )}
              {game.tokens.hints === 0 && <Txt className="mr3 orange" value="No tokens left to hint" />}
              {!pendingHint.value && game.tokens.hints > 0 && (
                <Txt className="mr3" value="Select either a color or number to hint" />
              )}

              <Button
                disabled={!pendingHint.type || game.tokens.hints === 0}
                id="give-hint"
                text="Hint"
                onClick={() =>
                  onCommitAction({
                    action: "hint",
                    from: currentPlayer.index,
                    to: player.index,
                    ...pendingHint,
                  })
                }
              />
            </div>
          </div>
        )}
      </div>
      <style global jsx>{`
        .revealCardButton {
          position: absolute;
          top: -1.3rem;
          right: 3.5rem;
        }

        @media screen and (min-width: 60em) {
          .revealCardButton {
            position: relative;
            top: 0;
            right: 0;
          }
        }
      `}</style>
    </>
  );
}

const AnimatedCard = posed.div({
  enter: {
    opacity: 1,
    transition: {
      delay: 200,
      duration: 100,
    },
  },
  exit: {
    opacity: 0.1,
    transition: {
      duration: 100,
    },
  },
});<|MERGE_RESOLUTION|>--- conflicted
+++ resolved
@@ -109,8 +109,8 @@
   const cardContext = selected
     ? ICardContext.TARGETED_PLAYER
     : self
-      ? ICardContext.SELF_PLAYER
-      : ICardContext.OTHER_PLAYER;
+    ? ICardContext.SELF_PLAYER
+    : ICardContext.OTHER_PLAYER;
 
   return (
     <>
@@ -131,17 +131,7 @@
                   className="yellow nt1"
                   id="your-turn"
                   size={TxtSize.TINY}
-<<<<<<< HEAD
-                  value={
-                    game.status === IGameStatus.ONGOING
-                      ? "Your turn"
-                      : game.status === IGameStatus.OVER
-                        ? ""
-                        : "You'll start first"
-                  }
-=======
                   value={game.status === IGameStatus.LOBBY ? "You'll start first" : "Your turn"}
->>>>>>> 3bd8ca98
                 />
               </Tutorial>
             )}
