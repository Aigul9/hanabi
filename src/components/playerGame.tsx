import classnames from "classnames";
import { TFunction } from "i18next";
import React, { HTMLAttributes, useEffect, useState } from "react";
import { useTranslation } from "react-i18next";
import Popover from "react-popover";
import posed, { PoseGroup } from "react-pose";

import Card, { CardSize, ICardContext, PositionMap } from "~/components/card";
import PlayerName, { PlayerNameSize } from "~/components/playerName";
import PlayerStats from "~/components/playerStats";
import ReactionsPopover from "~/components/reactionsPopover";
import Tutorial, { ITutorialStep } from "~/components/tutorial";
import Button, { ButtonSize } from "~/components/ui/button";
import Txt, { TxtSize } from "~/components/ui/txt";
import Vignettes from "~/components/vignettes";
import { useCurrentPlayer, useGame, useSelfPlayer } from "~/hooks/game";
import { useReplay } from "~/hooks/replay";
import { matchColor, MaxHints } from "~/lib/actions";
import { playSound } from "~/lib/sound";
import { ICard, IColor, IGameStatus, IHintAction, IPlayer } from "~/lib/state";

function isCardHintable(hint: IHintAction, card: ICard) {
  return hint.type === "color" ? matchColor(card.color, hint.value as IColor) : card.number === hint.value;
}

function textualHint(hint: IHintAction, cards: ICard[], t: TFunction) {
  const hintableCards = cards
    .map((c, i) => (isCardHintable(hint, c) ? i : null))
    .filter(i => i !== null)
    .map(i => PositionMap[i]);

  if (hintableCards.length === 0) {
    if (hint.type === "color") return t("negativeHintColor", { color: t(hint.value as string, { count: 5 }) });
    // count= 5, to force plural in French
    else return t("negativeHintNumber", { number: hint.value });
  }

  if (hintableCards.length === 1) {
    if (hint.type === "color")
      return t("positiveHintColor", { position: hintableCards[0], color: t(hint.value as string) });
    else return t("positiveHintNumber", { position: hintableCards[0], number: hint.value });
  }

  if (hint.type === "color")
    return t("positiveHintColorPlural", {
      positions: hintableCards.join(", "),
      color: t(hint.value as string, { count: hintableCards.length }),
    });

  return t("positiveHintNumberPlural", { positions: hintableCards.join(", "), number: hint.value });
}

interface Props extends HTMLAttributes<HTMLElement> {
  player: IPlayer;
  selected: boolean;
  active?: boolean;
  self?: boolean;
  cardIndex?: number;
  displayStats: boolean;
  onSelectPlayer: Function;
  onNotifyPlayer?: Function;
  onReaction?: Function;
  onCommitAction: Function;
  onCloseArea: Function;
}

export default function PlayerGame(props: Props) {
  const {
    player,
    self = false,
    selected = false,
    cardIndex,
    onSelectPlayer,
    onNotifyPlayer,
    onCommitAction,
    onCloseArea,
    onReaction,
    active,
    displayStats,
    ...attributes
  } = props;

  const game = useGame();
  const { t } = useTranslation();
  const replay = useReplay();
  const [reactionsOpen, setReactionsOpen] = useState(false);
  const [selectedCard, selectCard] = useState<number>(cardIndex);
  const [revealCards, setRevealCards] = useState(false);
  const [pendingHint, setPendingHint] = useState<IHintAction>({
    type: null,
    value: null,
  } as IHintAction);

  const selfPlayer = useSelfPlayer();
  const currentPlayer = useCurrentPlayer();

  useEffect(() => {
    setRevealCards(false);
  }, [game.id]);

  let hideCards = true;
  // Show cards when spectating game
  if (!selfPlayer) {
    hideCards = false;
  }
  // Show cards to other players
  if (!self && selfPlayer) {
    hideCards = false;
  }
  // Show cards in replay mode (when toggled)
  if (revealCards) {
    hideCards = false;
  }

  const canPlay = [IGameStatus.ONGOING, IGameStatus.OVER].includes(game.status) && !replay.cursor;

  const hasSelectedCard = selectedCard !== null;
  const cardContext = selected
    ? ICardContext.TARGETED_PLAYER
    : self
    ? ICardContext.SELF_PLAYER
    : ICardContext.OTHER_PLAYER;

  return (
    <>
      <div
        className={classnames("cards flex justify-between bg-main-dark pa2 pv2-l ph6.5-m relative", {
          "flex-column": selected,
        })}
        onClick={() => {
          if (!selected) onSelectPlayer(player, 0);
        }}
        {...attributes}
      >
        <div className="flex items-center">
          <div className="flex flex-column">
            {player === selfPlayer && player === currentPlayer && (
              <Tutorial placement="right" step={ITutorialStep.YOUR_TURN}>
                <Txt
                  className="yellow nt1"
                  id="your-turn"
<<<<<<< HEAD
                  size={TxtSize.TINY}
                  value={game.status === IGameStatus.LOBBY ? t("youWillStart") : t("yourTurn")}
=======
                  size={TxtSize.XSMALL}
                  value={game.status === IGameStatus.LOBBY ? "You'll start first" : "Your turn"}
>>>>>>> b4889bc7
                />
              </Tutorial>
            )}
            <div className={classnames("flex items-center")}>
              {player === currentPlayer && <Txt className="yellow mr2" size={TxtSize.SMALL} value="➤" />}
              <PlayerName className="mr2" explicit={true} player={player} size={PlayerNameSize.MEDIUM} />
            </div>
          </div>

          {!self && player.reaction && (
            <Txt
              style={{
                animation: "FontPulse 600ms 5",
              }}
              value={player.reaction}
            />
          )}

          {self && !replay.cursor && (
            <Popover
              body={<ReactionsPopover onClose={() => setReactionsOpen(false)} onReaction={onReaction} />}
              className="z-999"
              isOpen={reactionsOpen}
              onOuterAction={() => setReactionsOpen(false)}
            >
              <a
                className="pointer grow"
                onClick={e => {
                  e.stopPropagation();
                  setReactionsOpen(!reactionsOpen);
                }}
              >
                {player.reaction && (
                  <Txt
                    style={{
                      animation: "FontPulse 600ms 5",
                    }}
                    value={player.reaction}
                  />
                )}
                {!player.reaction && <Txt style={{ filter: "grayscale(100%)" }} value="︎︎︎︎😊" />}
              </a>
            </Popover>
          )}

          {active && selfPlayer && !self && !player.notified && !player.bot && (
            <a
              className="ml1 ml4-l"
              onClick={e => {
                e.stopPropagation();
                onNotifyPlayer(player);
                playSound(`/static/sounds/bell.mp3`);
              }}
            >
              <Txt value="🔔" />
            </a>
          )}

          {selected && (
            <a className="absolute top-0 right-0 mt2 mr3 pr6.5-m" onClick={() => onCloseArea()}>
              <Txt value="×" />
            </a>
          )}
        </div>

        <div className={classnames("flex justify-end self-end flex-grow-1 dib")}>
          {displayStats && (
            <div className="ml3">
              <PlayerStats className="w4.5" player={player} />
            </div>
          )}
          {!displayStats && (
            <div className="relative flex items-center justify-end flex-grow-1 dib">
              {selected && (
                <Txt
                  className="lavender absolute top--1 right-2 dib"
                  size={TxtSize.XSMALL}
                  style={{ marginTop: "-1px" }}
                  value="⟶"
                />
              )}

              {game.status === IGameStatus.OVER && player === selfPlayer && (
                <Button
                  void
                  className={classnames({
                    revealCardButton: selected,
                  })}
                  size={ButtonSize.TINY}
                  text={revealCards ? t("hide") : t("reveal")}
                  onClick={e => {
                    e.stopPropagation();
                    setRevealCards(!revealCards);
                  }}
                />
              )}

              <PoseGroup>
                {player.hand.map((card, i) => (
                  <AnimatedCard key={card.id}>
                    <Card
                      card={card}
                      className={classnames({
                        "ma1": selected,
                        "mr1 mr2-l": i < player.hand.length - 1,
                      })}
                      context={cardContext}
                      hidden={hideCards}
                      position={i}
                      selected={
                        selected && (player === selfPlayer ? selectedCard === i : isCardHintable(pendingHint, card))
                      }
                      size={selected ? CardSize.LARGE : CardSize.MEDIUM}
                      style={{
                        ...(selected && { transition: "all 50ms ease-in-out" }),
                      }}
                      onClick={e => {
                        e.stopPropagation();
                        onSelectPlayer(player, i);
                        if (player === selfPlayer) {
                          selectCard(i);
                        }
                      }}
                    />
                  </AnimatedCard>
                ))}
              </PoseGroup>
            </div>
          )}
        </div>
      </div>

      {/* Self player actions */}
      <div
        className="ph6.5-m"
        style={{
          transform: "translateY(0)",
          transition: "transform 150ms ease-in-out",
          ...(!selected && { opacity: 0, transform: "translateY(-100px)" }),
        }}
      >
        {canPlay && selected && player === selfPlayer && selfPlayer === currentPlayer && (
          <div className="flex flex-column items-end mb2">
            <div className="flex justify-end items-center h-100-l">
              {hasSelectedCard && (
                <Txt
                  className="pb1 pb2-l ml1 mb2 mr3 ml2-l"
                  value={t("cardSelected", { position: PositionMap[selectedCard] })}
                />
              )}

              {hasSelectedCard && (
                <div className="flex flex pb2">
                  {["discard", "play"].map(action => (
                    <Button
                      key={action}
                      className="mr2"
                      disabled={action === "discard" && game.tokens.hints === 8}
                      id={action}
                      text={t(action)}
                      onClick={() =>
                        onCommitAction({
                          action,
                          from: selfPlayer.index,
                          cardIndex: selectedCard,
                        })
                      }
                    />
                  ))}
                </div>
              )}
            </div>
            {hasSelectedCard && game.tokens.hints === MaxHints && (
              <Txt className="orange mr2 flex flex-column items-end">
                <span>{t("eightTokens")}</span>
                <span>{t("cannotDiscard")}</span>
              </Txt>
            )}
          </div>
        )}
      </div>

      {/* Other player actions */}
      <div
        className="ph6.5-m"
        style={{
          opacity: 1,
          transform: "translateY(0)",
          transition: "all 150ms ease-in-out",
          ...(!selected && { opacity: 0, transform: "translateY(-100px)" }),
        }}
      >
        {canPlay && selected && player !== selfPlayer && selfPlayer === currentPlayer && (
          <div className="flex flex-column items-end pb2 mr2">
            <Vignettes pendingHint={pendingHint} onSelect={action => setPendingHint(action)} />

            <div className="mt2 flex items-center">
              {pendingHint.value && game.tokens.hints !== 0 && (
                <Txt italic className="mr3" value={textualHint(pendingHint, player.hand, t)} />
              )}
              {game.tokens.hints === 0 && <Txt className="mr3 orange" value={t("noTokens")} />}
              {!pendingHint.value && game.tokens.hints > 0 && <Txt className="mr3" value={t("selectVignette")} />}

              <Button
                disabled={!pendingHint.type || game.tokens.hints === 0}
                id="give-hint"
                text={t("hint")}
                onClick={() =>
                  onCommitAction({
                    action: "hint",
                    from: currentPlayer.index,
                    to: player.index,
                    ...pendingHint,
                  })
                }
              />
            </div>
          </div>
        )}
      </div>
      <style global jsx>{`
        .revealCardButton {
          position: absolute;
          top: -1.3rem;
          right: 3.5rem;
        }

        @media screen and (min-width: 60em) {
          .revealCardButton {
            position: relative;
            top: 0;
            right: 0;
          }
        }
      `}</style>
    </>
  );
}

const AnimatedCard = posed.div({
  enter: {
    opacity: 1,
    transition: {
      delay: 200,
      duration: 100,
    },
  },
  exit: {
    opacity: 0.1,
    transition: {
      duration: 100,
    },
  },
});<|MERGE_RESOLUTION|>--- conflicted
+++ resolved
@@ -139,13 +139,8 @@
                 <Txt
                   className="yellow nt1"
                   id="your-turn"
-<<<<<<< HEAD
-                  size={TxtSize.TINY}
+                  size={TxtSize.XSMALL}
                   value={game.status === IGameStatus.LOBBY ? t("youWillStart") : t("yourTurn")}
-=======
-                  size={TxtSize.XSMALL}
-                  value={game.status === IGameStatus.LOBBY ? "You'll start first" : "Your turn"}
->>>>>>> b4889bc7
                 />
               </Tutorial>
             )}
