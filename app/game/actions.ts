--- conflicted
+++ resolved
@@ -7,11 +7,8 @@
   IGameOptions,
   IColor,
   IPlayer,
-<<<<<<< HEAD
-  IGameStatus
-=======
+  IGameStatus,
   INumber
->>>>>>> fa2aa103
 } from "./state";
 import { cloneDeep, isEqual, findIndex, flatMap, range } from "lodash";
 import assert from "assert";
@@ -214,16 +211,10 @@
     emptyPlayer(i, playerNames[i])
   );
 
-<<<<<<< HEAD
-  players.forEach(player => {
-    player.hand = deck.splice(0, startingHandSize[players.length]);
-  });
-=======
   for (let player of players) {
     player.hand = deck.splice(0, startingHandSize[players.length]);
     player.hand.forEach(c => (c.hint = emptyHint(options)));
   }
->>>>>>> fa2aa103
 
   const currentPlayer = shuffle(range(options.playersCount), seed)[0];
 
