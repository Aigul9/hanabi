import classnames from "classnames";
import { useRouter } from "next/router";
import React, { useEffect, useState } from "react";
import { useTranslation } from "react-i18next";
import shortid from "shortid";

import HomeButton from "~/components/homeButton";
import Button, { ButtonSize } from "~/components/ui/button";
import { Checkbox, Field, Select, TextInput } from "~/components/ui/forms";
import Txt, { TxtSize } from "~/components/ui/txt";
import useNetwork from "~/hooks/network";
import { newGame } from "~/lib/actions";
import { GameMode, GameVariant, IGameHintsLevel } from "~/lib/state";

const PlayerCounts = [2, 3, 4, 5];

const Variants = {
<<<<<<< HEAD
  [GameVariant.CLASSIC]: "classicVariant",
  [GameVariant.MULTICOLOR]: "multicolorVariant",
  [GameVariant.RAINBOW]: "rainbowVariant",
};

const VariantDescriptions = {
  [GameVariant.CLASSIC]: "classicVariantDescription",
  [GameVariant.MULTICOLOR]: "multicolorVariantDescription",
  [GameVariant.RAINBOW]: "rainbowVariantDescription",
=======
  [GameVariant.CLASSIC]: "Classic",
  [GameVariant.MULTICOLOR]: "Multicolor",
  [GameVariant.RAINBOW]: "Rainbow",
  [GameVariant.ORANGE]: "Orange",
};

const VariantDescriptions = {
  [GameVariant.CLASSIC]: "A classic game of Hanabi with 5 colors",
  [GameVariant.MULTICOLOR]: "A 6th suite is added with only one card of each",
  [GameVariant.RAINBOW]: "A 6th suite is added that matches every color",
  [GameVariant.ORANGE]: "A 6th classic suite is added",
>>>>>>> b4889bc7
};

const HintsLevels = {
  [IGameHintsLevel.DIRECT]: "showDirectHints",
  [IGameHintsLevel.NONE]: "hideDirectHints",
};

const BotsSpeeds = {
  0: "faster",
  1000: "fast",
  3000: "slow",
};

export default function NewGame() {
  const router = useRouter();
  const network = useNetwork();
  const { t } = useTranslation();

  const [offline, setOffline] = useState(false);
  const [showAdvanced, setShowAdvanced] = useState(false);
  const [seed, setSeed] = useState<string>();
  const [playersCount, setPlayersCount] = useState(3);
  const [variant, setVariant] = useState(GameVariant.CLASSIC);
  const [allowRollback, setAllowRollback] = useState(true);
  const [preventLoss, setPreventLoss] = useState(false);
  const [private_, setPrivate] = useState(false);
  const [hintsLevel, setHintsLevel] = useState(IGameHintsLevel.DIRECT);
  const [turnsHistory] = useState(true);
  const [botsWait, setBotsWait] = useState(process.env.NODE_ENV === "production" ? 1000 : 0);

  /**
   * Initialise seed on first render
   */
  useEffect(() => {
    setSeed(`${Math.round(Math.random() * 10000)}`);
  }, []);

  async function onCreateGame() {
    const gameId = shortid();

    network.updateGame(
      newGame({
        id: gameId,
        variant,
        playersCount,
        seed,
        allowRollback,
        preventLoss,
        private: private_,
        hintsLevel,
        turnsHistory,
        botsWait,
        gameMode: offline ? GameMode.PASS_AND_PLAY : GameMode.NETWORK,
      })
    );

    router.push(`/play?gameId=${gameId}`);
  }

  return (
    <div className="w-100 h-100 overflow-y-scroll pv4 flex items-center pv6-l relative bg-main-dark ph2 ph3-l shadow-5 br3">
      <HomeButton className="absolute top-1 right-1" />
      <div className="flex flex-column w-75-m w-60-l w-80" style={{ margin: "auto" }}>
        <div className="flex justify-between ph1 items-center pb4 mb4 bb b--yellow-light">
          <Txt size={TxtSize.MEDIUM} value={t("players", "Players")} />
          <div className="flex">
            {PlayerCounts.map(count => {
              return (
                <Button
                  key={count}
                  className={classnames("ph3 ph4-l pv2", {
                    "bg-lavender": playersCount !== count,
                    "z-5": playersCount === count,
                  })}
                  size={ButtonSize.SMALL}
                  style={{
                    ...(playersCount === count && {
                      transform: "scale(1.20)",
                    }),
                  }}
                  text={`${count}`}
                  onClick={() => setPlayersCount(count)}
                />
              );
            })}
          </div>
        </div>

        <div className="flex flex-column pb2 mb2 bb b--yellow-light ph1">
          <div className="flex justify-between items-center">
            <Txt size={TxtSize.MEDIUM} value={t("mode", "Mode")} />
            <div className="flex flex-column flex-row-l justify-end">
              {Object.entries(Variants).map(([gameVariant, label]) => {
                return (
                  <Button
                    key={gameVariant}
                    className={classnames("ph1 ph3-l pv2 mt2 mt0-l", {
                      "bg-lavender": variant !== gameVariant,
                      "z-5": variant === gameVariant,
                    })}
                    size={ButtonSize.SMALL}
                    style={{
                      ...(variant === gameVariant && {
                        transform: "scale(1.20)",
                      }),
                    }}
                    text={t(label)}
                    onClick={() => setVariant(gameVariant as GameVariant)}
                  />
                );
              })}
            </div>
          </div>
          <Txt className="lavender mt4 self-end" size={TxtSize.SMALL} value={t(VariantDescriptions[variant])} />
        </div>

        <a
          className="mv4 self-end underline pointer silver"
          id="advanced-options"
          onClick={() => setShowAdvanced(!showAdvanced)}
        >
          <Txt className="lavender" value={t("advancedOptions", "Advanced options")} />
        </a>

        {showAdvanced && (
          <>
            <Field
              className="pb2 mb2  bb b--yellow-light"
              label={t("passandplay", "Pass & Play")}
              subText={t("passandplaySubtext", "Physically pass the device to each player on their turn")}
            >
              <Checkbox checked={offline} id="offline" onChange={e => setOffline(e.target.checked)} />
            </Field>

            <Field
              className="pb2 mb2 bb b--yellow-light"
              label={t("private", "Private")}
              subText={t("privateSubtext", "Your game won't be visible in the 'Join Room' section")}
            >
              <Checkbox checked={private_} onChange={e => setPrivate(e.target.checked)} />
            </Field>

            <Field className="pb2 mb2 bb b--yellow-light" label={t("seed", "Seed")}>
              <TextInput className="w3 tr" id="seed" value={seed} onChange={e => setSeed(e.target.value)} />
            </Field>

            <Field className="pb2 mb2 bb b--yellow-light" label={t("allowRollback", "Allow rollback")}>
              <Checkbox checked={allowRollback} onChange={e => setAllowRollback(e.target.checked)} />
            </Field>

            <Field className="pb2 mb2 bb b--yellow-light" label={t("preventLoss", "Prevent loss")}>
              <Checkbox checked={preventLoss} onChange={e => setPreventLoss(e.target.checked)} />
            </Field>

            <Field className="pb2 mb2 bb b--yellow-light" label={t("hints", "Hints")}>
              <Select
                className="pl3"
                formatter={t}
                options={HintsLevels}
                value={hintsLevel}
                onChange={e => setHintsLevel(e.target.value as IGameHintsLevel)}
              />
            </Field>

            {/* TODO remove dead code
            <Field className="pb2 mb2 bb b--yellow-light" label="Turns history">
              <Checkbox checked={turnsHistory} onChange={e => setTurnsHistory(e.target.checked)} />
            </Field> */}

            <Field label={t("botSpeed", "Bots speed")}>
              <Select
                className="pl3"
                formatter={t}
                id="bots-speed"
                options={BotsSpeeds}
                value={botsWait}
                onChange={e => setBotsWait(+e.target.value)}
              />
            </Field>
          </>
        )}
        <Txt
          className="f4 mt4 mb4 tc lavender"
          value={
            offline
              ? t(
                  "passandplayExplanation",
                  "In this pass-and-play mode, you can play offline with multiple players that are physically in the same room by passing the device to each player on their turn"
                )
              : t("normalGameExplanation", "You will be able to play online by sharing the game link to your friends.")
          }
        />
        <div className="flex justify-center">
          <Button
            className="justify-end mt2"
            id="new-game"
            size={ButtonSize.LARGE}
            text={t("newGame")}
            onClick={onCreateGame}
          />
        </div>
      </div>
    </div>
  );
}<|MERGE_RESOLUTION|>--- conflicted
+++ resolved
@@ -15,29 +15,17 @@
 const PlayerCounts = [2, 3, 4, 5];
 
 const Variants = {
-<<<<<<< HEAD
   [GameVariant.CLASSIC]: "classicVariant",
   [GameVariant.MULTICOLOR]: "multicolorVariant",
   [GameVariant.RAINBOW]: "rainbowVariant",
+  [GameVariant.ORANGE]: "orangeVariant",
 };
 
 const VariantDescriptions = {
   [GameVariant.CLASSIC]: "classicVariantDescription",
   [GameVariant.MULTICOLOR]: "multicolorVariantDescription",
   [GameVariant.RAINBOW]: "rainbowVariantDescription",
-=======
-  [GameVariant.CLASSIC]: "Classic",
-  [GameVariant.MULTICOLOR]: "Multicolor",
-  [GameVariant.RAINBOW]: "Rainbow",
-  [GameVariant.ORANGE]: "Orange",
-};
-
-const VariantDescriptions = {
-  [GameVariant.CLASSIC]: "A classic game of Hanabi with 5 colors",
-  [GameVariant.MULTICOLOR]: "A 6th suite is added with only one card of each",
-  [GameVariant.RAINBOW]: "A 6th suite is added that matches every color",
-  [GameVariant.ORANGE]: "A 6th classic suite is added",
->>>>>>> b4889bc7
+  [GameVariant.ORANGE]: "orangeVariantDescription",
 };
 
 const HintsLevels = {
