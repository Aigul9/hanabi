--- conflicted
+++ resolved
@@ -97,12 +97,8 @@
   }
 
   return (
-<<<<<<< HEAD
-    <div className="flex items-center justify-center h-100 w-100 bg-main-dark pa2">
+    <div className="flex items-center justify-center h-100 w-100 pa2">
       <Meta />
-=======
-    <div className="flex items-center justify-center h-100 w-100 pa2">
->>>>>>> 4bee2d3f
       <div className="flex flex-column pa2 w-100 h-100">
         <div className="mb3 ttu flex items-center">
           <Txt size={TxtSize.MEDIUM} value="Lobby" />
